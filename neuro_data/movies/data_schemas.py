import io
from collections import OrderedDict
from functools import partial
from itertools import count
from pprint import pformat

import cv2
import imageio
import numpy as np
from attorch.dataset import H5SequenceSet
from scipy.signal import convolve2d
from tqdm import tqdm

from neuro_data.movies.transforms import Subsequence
from .mixins import TraceMixin
from .schema_bridge import *
from .. import logger as log
from ..utils.data import SplineMovie, FilterMixin, SplineCurve, NaNSpline, fill_nans, h5cached

dj.config['external-data'] = dict(
    protocol='file',
    location='/external/movie-data/')

STACKS = [
    dict(animal_id=17977, stack_session=2, stack_idx=8,
         pipe_version=1, volume_id=1, registration_method=2),
    dict(animal_id=17886, stack_session=2, stack_idx=1,
         pipe_version=1, volume_id=1, registration_method=2),
    dict(animal_id=17797, stack_session=6, stack_idx=9,
         pipe_version=1, volume_id=1, registration_method=2),
    dict(animal_id=17795, stack_session=3, stack_idx=1,
         pipe_version=1, volume_id=1, registration_method=2),
]

UNIQUE_CLIP = {
    'stimulus.Clip': ('movie_name', 'clip_number', 'cut_after', 'skip_time'),
    'stimulus.Monet': ('rng_seed',),
    'stimulus.Monet2': ('rng_seed',),
    'stimulus.Trippy': ('rng_seed',),
    'stimulus.Matisse2': ('condition_hash',)
}

schema = dj.schema('neurodata_movies', locals())

MOVIESCANS = [  # '(animal_id=16278 and session=11 and scan_idx between 5 and 9)',  # hollymonet
    # '(animal_id=15685 and session=2 and scan_idx between 11 and 15)',  # hollymonet
    # platinum (scan_idx in (10, 14))
    'animal_id=17021 and session=18 and scan_idx=11',
    'animal_id=9771 and session=1 and scan_idx in (1,2)',  # madmonet
    'animal_id=17871 and session=4 and scan_idx=13',  # palindrome mouse
    'animal_id=17358 and session=5 and scan_idx=3',  # platinum
    'animal_id=17358 and session=9 and scan_idx=1',  # platinum
    platinum.CuratedScan() & dict(
        animal_id=18142, scan_purpose='trainable_platinum_classic', score=4),
    platinum.CuratedScan() & dict(
        animal_id=17797, scan_purpose='trainable_platinum_classic') & 'score > 2',
    'animal_id=16314 and session=3 and scan_idx=1',
<<<<<<< HEAD
    # golden
    experiment.Scan() & (stimulus.Trial & stimulus.Condition() & stimulus.Monet()) & dict(animal_id=8973),
=======
    experiment.Scan() & (stimulus.Trial & stimulus.Condition()
                         & stimulus.Monet()) & dict(animal_id=8973),
>>>>>>> b965887a
    'animal_id=18979 and session=2 and scan_idx=7',
    'animal_id=18799 and session=3 and scan_idx=14',
    'animal_id=18799 and session=4 and scan_idx=18',
    'animal_id=18979 and session=2 and scan_idx=5',
    # start with segmentation method 6
    'animal_id=20457 and session=1 and scan_idx=15',
    'animal_id=20457 and session=2 and scan_idx=20',
    'animal_id=20501 and session=1 and scan_idx=10',
    'animal_id=20458 and session=3 and scan_idx=5',
<<<<<<< HEAD
    # manolis data
    'animal_id=16314 and session=4 and scan_idx=3',
=======
>>>>>>> b965887a
]


@schema
class MovieScan(dj.Computed):
    definition = """
    # smaller primary key table for data

    -> fuse.ScanDone
    ---
    """

    class Unit(dj.Part):
        definition = """
        # smaller primary key table for data
        -> master
        unit_id              : int                          # unique per scan & segmentation method
        ---
        -> fuse.ScanSet.Unit
        """

    key_source = (fuse.ScanDone() & MOVIESCANS & dict(segmentation_method=3,
                                                      spike_method=5) & 'animal_id < 19000').proj() + \
<<<<<<< HEAD
                 (fuse.ScanDone() & MOVIESCANS & dict(segmentation_method=6,
                                                      spike_method=5) & 'animal_id > 19000').proj()
=======
        (fuse.ScanDone() & MOVIESCANS & dict(segmentation_method=6,
                                             spike_method=5) & 'animal_id > 19000').proj()
>>>>>>> b965887a

    def _make_tuples(self, key):
        self.insert(fuse.ScanDone() & key, ignore_extra_fields=True)
        pipe = (fuse.ScanDone() & key).fetch1('pipe')
        pipe = dj.create_virtual_module(pipe, 'pipeline_' + pipe)
        if key['animal_id'] < 19000:
            self.Unit().insert(fuse.ScanDone * pipe.ScanSet.Unit * pipe.MaskClassification.Type & key
                               & dict(pipe_version=1, segmentation_method=3, spike_method=5, type='soma'),
                               ignore_extra_fields=True)
        else:
            self.Unit().insert(fuse.ScanDone * pipe.ScanSet.Unit * pipe.MaskClassification.Type & key
                               & dict(pipe_version=1, segmentation_method=6, spike_method=5, type='soma'),
                               ignore_extra_fields=True)


@schema
class Preprocessing(dj.Lookup):
    definition = """
    # settings for movie preprocessing

    preproc_id       : tinyint # preprocessing ID
    ---
    resampl_freq     : decimal(3,1)  # resampling refrequency of stimuli and behavior
    behavior_lowpass : decimal(3,1)  # low pass cutoff of behavior signals Hz
    row              : tinyint # row size of movies
    col              : tinyint # col size of movie
    """

    @property
    def contents(self):
        yield from zip(count(), [30, 30, 30], [2.5, 2.5, 2.5], [36, 36, 36], [64, 64, 64])


@schema
class Tier(dj.Lookup):
    definition = """
    tier        : varchar(20)
    ---
    """

    @property
    def contents(self):
        yield from zip(["train", "test", "validation"])


@schema
class ConditionTier(dj.Computed):
    definition = """
    # split into train, test, validation

    -> stimulus.Condition
    -> MovieScan
    ---
    -> Tier
    """

    @property
    def dataset_compositions(self):
        return dj.U('animal_id', 'session', 'scan_idx', 'stimulus_type', 'tier').aggr(
            self * stimulus.Condition(), n='count(*)')

    @property
    def key_source(self):
        return MovieScan() & stimulus.Trial()

    def check_train_test_split(self, clips, cond):
        stim = getattr(stimulus, cond['stimulus_type'].split('.')[-1])
        train_test = dj.U(*UNIQUE_CLIP[cond['stimulus_type']]).aggr(clips * stim, train='sum(1-test)', test='sum(test)') \
            & 'train>0 and test>0'
        assert len(train_test) == 0, 'Train and test clips do overlap'

    def fill_up(self, tier, clips, cond, key, m):
        existing = ConditionTier().proj() & (self & dict(tier=tier)) \
            & (stimulus.Trial() * stimulus.Condition() & dict(key, **cond))
        n = len(existing)
        if n < m:
            # all hashes that are in clips but not registered for that animal and have the right tier
            candidates = dj.U('condition_hash') & \
                (self & (dj.U('condition_hash') & (clips - self)) & dict(tier=tier))
            keys = candidates.fetch(dj.key)
            d = m - n
            update = min(len(keys), d)

            log.info('Inserting {} more existing {} trials'.format(update, tier))
            for k in keys[:update]:
                k = (clips & k).fetch1(dj.key)
                k['tier'] = tier
                self.insert1(k, ignore_extra_fields=True)

        existing = ConditionTier().proj() & (self & dict(tier=tier)) \
            & (stimulus.Trial() * stimulus.Condition() & dict(key, **cond))
        n = len(existing)
        if n < m:
            keys = (clips - self).fetch(dj.key)
            update = m - n
            log.info('Inserting {} more new {} trials'.format(update, tier))
            for k in keys[:update]:
                k['tier'] = tier
                self.insert1(k, ignore_extra_fields=True)

    def make(self, key):
        log.info('Processing ' + repr(key))
        conditions = dj.U('stimulus_type').aggr(stimulus.Condition() & (stimulus.Trial() & key),
                                                count='count(*)') \
            & 'stimulus_type in ("stimulus.Clip","stimulus.Monet", "stimulus.Monet2", "stimulus.Trippy", "stimulus.Matisse2")'
        for cond in conditions.fetch(as_dict=True):
            log.info(
                'Checking condition {stimulus_type} (n={count})'.format(**cond))
            clips = (stimulus.Condition() * MovieScan() & key & cond).aggr(stimulus.Trial(), repeats="count(*)",
                                                                           test='count(*) > 4')
            self.check_train_test_split(clips, cond)

            m = len(clips)
            m_test = m_val = len(clips & 'test > 0') or max(m // 10, 1)
            log.info(
                'Minimum test and validation set size will be {}'.format(m_test))

            # insert repeats as test trials
            self.insert((clips & dict(test=1)).proj(
                tier='"test"'), ignore_extra_fields=True)
            self.fill_up('test', clips, cond, key, m_test)
            self.fill_up('validation', clips, cond, key, m_val)
            self.fill_up('train', clips, cond, key, m - m_test - m_val)


@schema
class MovieClips(dj.Computed, FilterMixin):
    definition = """
    # movies subsampled

    -> stimulus.Condition
    -> Preprocessing
    ---
    fps0                 : float           # original framerate
    frames               : external-data   # input movie downsampled
    sample_times         : external-data   # sample times for the new frames
    duration             : float           # duration in seconds
    """

    def get_frame_rate(self, key):
        stimulus_type = (stimulus.Condition() & key).fetch1('stimulus_type')
        if stimulus_type == 'stimulus.Clip':
            assert len(stimulus.Clip() &
                       key) == 1, 'key must specify exactly one clip'
            frame_rate = (stimulus.Movie() * stimulus.Clip()
                          & key).fetch1('frame_rate')
        else:
            movie_rel = getattr(stimulus, stimulus_type.split('.')[-1])
            frame_rate = (movie_rel() & key).fetch1('fps')
        return float(frame_rate)  # in case it was a decimal

    def load_movie(self, key):
        # --- get correct stimulus relation
        log.info('Loading movie {condition_hash}'.format(**key))
        stimulus_type = (stimulus.Condition() & key).fetch1('stimulus_type')

        if stimulus_type == 'stimulus.Clip':
            assert len(stimulus.Clip() &
                       key) == 1, 'key must specify exactly one clip'
            movie, frame_rate = (stimulus.Movie() * stimulus.Movie.Clip()
                                 * stimulus.Clip() & key).fetch1('clip', 'frame_rate')
            vid = imageio.get_reader(io.BytesIO(movie.tobytes()), 'ffmpeg')
            # convert to grayscale and stack to movie in width x height x time
            m = vid.get_length()
            movie = np.stack([vid.get_data(i).mean(axis=-1)
                              for i in range(m)], axis=2)
        else:
            movie_rel = getattr(stimulus, stimulus_type.split('.')[-1])
            assert len(
                movie_rel() & key) == 1, 'key must specify exactly one clip'
            movie, frame_rate = (movie_rel() & key).fetch1('movie', 'fps')

        frame_rate = float(frame_rate)  # in case it was a decimal

        return movie, frame_rate

    @property
    def key_source(self):
        return stimulus.Condition() * Preprocessing() & ConditionTier()

    def adjust_duration(self, key, base):
        if stimulus.Clip() & key:
            duration, skip_time = map(
                float, (stimulus.Clip() & key).fetch1('cut_after', 'skip_time'))
            duration = min(base.max(), duration)
            log.info('Stimulus duration is cut to {}s with {}s skiptime'.format(
                duration, skip_time))
        else:
            duration = base.max()
            skip_time = 0
            log.info('Stimulus duration is {}s (full length)'.format(duration))
        return duration, skip_time

    def _make_tuples(self, key):
        log.info(80 * '-')
        log.info('Processing key ' + repr(key))
        sampling_period = float((Preprocessing() & key).proj(
            period='1/resampl_freq').fetch1('period'))
        imgsize = (Preprocessing() & key).fetch1(
            'col', 'row')  # target size of movie frames

        log.info('Downsampling movie to {}'.format(repr(imgsize)))
        movie, frame_rate = self.load_movie(key)

        # --- downsampling movie
        h_movie = self.get_filter(
            sampling_period, 1 / frame_rate, 'hamming', warning=False)

        if not movie.shape[0] / imgsize[1] == movie.shape[1] / imgsize[0]:
            log.warning('Image size changes aspect ratio.')

        movie2 = np.stack([cv2.resize(m, imgsize, interpolation=cv2.INTER_AREA)
                           for m in movie.squeeze().transpose([2, 0, 1])],
                          axis=0)
        movie = movie2.astype(np.float32).transpose([1, 2, 0])
        # low pass filter movie
        movie = np.apply_along_axis(lambda m: np.convolve(
            m, h_movie, mode='same'), axis=-1, arr=movie)
        # np.vstack([ft - ft[0] for ft in flip_times]).mean(axis=0)
        base = np.arange(movie.shape[-1]) / frame_rate

        duration, skip_time = self.adjust_duration(key, base)
        # samps is relative to fliptime 0
        samps = np.arange(0, duration, sampling_period)

        movie_spline = SplineMovie(base, movie, k=1, ext=1)
        movie = movie_spline(samps + skip_time).astype(np.float32)

        # --- generate response sampling points and sample movie frames relative to it
        self.insert1(dict(key, frames=movie.transpose(
            [2, 0, 1]), sample_times=samps, fps0=frame_rate))


@h5cached('/external/cache/', mode='groups', transfer_to_tmp=False,
          file_format='movies{animal_id}-{session}-{scan_idx}-pre{preproc_id}-pipe{pipe_version}-seg{segmentation_method}-spike{spike_method}.h5')
@schema
class InputResponse(dj.Computed, FilterMixin, TraceMixin):
    definition = """
    # responses of one neuron to the stimulus

    -> MovieScan
    -> Preprocessing
    ---
    """

    key_source = MovieScan() * Preprocessing() & MovieClips()

    class Input(dj.Part):
        definition = """
            -> master
            -> stimulus.Trial
            -> MovieClips
            ---
            """

    class ResponseBlock(dj.Part):
        definition = """
            -> master
            -> master.Input
            ---
            responses           : external-data   # reponse of one neurons for all bins
            """

    class ResponseKeys(dj.Part):
        definition = """
            -> master.ResponseBlock
            -> fuse.Activity.Trace
            row_id           : int             # row id in the response block
            ---
            """

    def get_trace_spline(self, key, sampling_period):
        traces, frame_times, trace_keys = self.load_traces_and_frametimes(key)
        log.info('Loaded {} traces'.format(len(traces)))

        log.info('Generating lowpass filters with cutoff {:.3f}Hz'.format(
            1 / sampling_period))
        h_trace = self.get_filter(sampling_period, np.median(np.diff(frame_times)), 'hamming',
                                  warning=False)
        # low pass filter
        trace_spline = SplineCurve(frame_times,
                                   [np.convolve(trace, h_trace, mode='same') for trace in traces], k=1, ext=1)
        return trace_spline, trace_keys, frame_times.min(), frame_times.max()

    def make(self, scan_key):
        log.info(80 * '-')
        log.info('Populating {}'.format(repr(scan_key)).ljust(80, '-'))
        self.insert1(scan_key)
        # integration window size for responses
        sampling_period = (Preprocessing() & scan_key).proj(
            period='1/resampl_freq').fetch1('period')

        log.info('Sampling neural responses at {}s intervals'.format(
            sampling_period))

        trace_spline, trace_keys, ftmin, ftmax = self.get_trace_spline(
            scan_key, sampling_period)

        flip_times, sample_times, fps0, trial_keys = \
            (MovieScan() * MovieClips() * stimulus.Trial() & scan_key).fetch('flip_times', 'sample_times', 'fps0',
                                                                             dj.key)
        flip_times = [ft.squeeze() for ft in flip_times]
        nodrop = np.array([np.diff(ft).max() < 1.99 /
                           frame_rate for ft, frame_rate in zip(flip_times, fps0)])
        valid = np.array([ft.min() >= ftmin and ft.max() <=
                          ftmax for ft in flip_times], dtype=bool)
        if not np.all(nodrop & valid):
            log.warning('Dropping {} trials with dropped frames or flips outside the recording interval'.format(
                (~(nodrop & valid)).sum()))
        for trial_key, flips, samps, take in tqdm(zip(trial_keys, flip_times, sample_times, nodrop & valid),
                                                  total=len(trial_keys), desc='Trial '):
            if take:
                self.Input().insert1(dict(scan_key, **trial_key),
                                     ignore_extra_fields=True, skip_duplicates=True)
                self.ResponseBlock().insert1(dict(trial_key, responses=trace_spline(flips[0] + samps)),
                                             ignore_extra_fields=True)
                self.ResponseKeys().insert(
                    [dict(trial_key, row_id=i, **k) for i, k in enumerate(trace_keys)], ignore_extra_fields=True
                )

    def compute_data(self, key):
        key = dict((self & key).fetch1(dj.key), **key)
        log.info('Computing dataset for {}'.format(repr(key)))

        # meso or reso?
        pipe = (fuse.ScanDone() * MovieScan() & key).fetch1('pipe')
        pipe = dj.create_virtual_module(pipe, 'pipeline_' + pipe)

        # get data relation
        include_behavior = bool(Eye() * Treadmill() & key)

        # make sure that including areas does not decreas number of neurons
        assert len(pipe.ScanSet.UnitInfo() * experiment.Layer() * anatomy.AreaMembership() & key) == \
            len(pipe.ScanSet.UnitInfo() * experiment.Layer() &
                key), "AreaMembership decreases number of neurons"

        data_rel = MovieClips() * ConditionTier() \
            * self.Input() * self.ResponseBlock() * stimulus.Condition().proj('stimulus_type')

        if include_behavior:  # restrict trials to those that do not have NaNs in Treadmill or Eye
            data_rel = data_rel & Eye & Treadmill

        response = self.ResponseKeys() * (pipe.ScanSet.UnitInfo() * experiment.Layer() * anatomy.AreaMembership()
                                          & key & '(um_z >= z_start) and (um_z < z_end)')

        # --- fetch all stimuli and classify into train/test/val
        inputs, hashes, stim_keys, tiers, types, trial_idx, durations = \
            (data_rel & key).fetch('frames', 'condition_hash', dj.key,
                                   'tier', 'stimulus_type', 'trial_idx', 'duration',
                                   order_by='condition_hash ASC, trial_idx ASC')
        train_idx = np.array([t == 'train' for t in tiers], dtype=bool)
        test_idx = np.array([t == 'test' for t in tiers], dtype=bool)
        val_idx = np.array([t == 'validation' for t in tiers], dtype=bool)

        # ----- extract trials

        unit_ids_tmp = animal_ids_tmp = sessions_tmp = scan_idx_tmp = layer_tmp = area_tmp = None

        responses, behavior, eye_position = [], [], []
        for stim_key in tqdm(stim_keys):
            response_block = (self.ResponseBlock() &
                              stim_key).fetch1('responses')
            sessions, animal_ids, unit_ids, scan_idx, layer, area = \
                (response & key & stim_key).fetch('session', 'animal_id',
                                                  'unit_id', 'scan_idx',
                                                  "layer", "brain_area",
                                                  order_by='row_id ASC')
            if include_behavior:
                pupil, dpupil, treadmill, center = (Eye() * Treadmill() & key
                                                    & stim_key).fetch1('pupil', 'dpupil', 'treadmill', 'center')

                behavior.append(np.vstack([pupil, dpupil, treadmill]).T)
                eye_position.append(center.T)

            assert area_tmp is None or np.all(
                area_tmp == area), 'areas do not match'
            assert layer_tmp is None or np.all(
                layer_tmp == layer), 'layers do not match'
            assert unit_ids_tmp is None or np.all(
                unit_ids_tmp == unit_ids), 'unit ids do not match'
            assert animal_ids_tmp is None or np.all(
                animal_ids_tmp == animal_ids), 'animal ids do not match'
            assert sessions_tmp is None or np.all(
                sessions_tmp == sessions), 'sessions do not match'
            assert scan_idx_tmp is None or np.all(
                scan_idx_tmp == scan_idx), 'scan_idx do not match'
            unit_ids_tmp, animal_ids_tmp, sessions_tmp, scan_idx_tmp, layer_tmp = \
                unit_ids, animal_ids, sessions, scan_idx, layer
            responses.append(response_block.T.astype(np.float32))
        assert len(np.unique(unit_ids)) == len(unit_ids), \
            'unit ids are not unique, do you have more than one preprocessing method?'

        neurons = dict(
            unit_ids=unit_ids.astype(np.uint16),
            animal_ids=animal_ids.astype(np.uint16),
            sessions=sessions.astype(np.uint8),
            scan_idx=scan_idx.astype(np.uint8),
            layer=layer.astype('S'),
            area=area.astype('S')
        )

        # insert channel dimension
        for i, inp in enumerate(inputs):
            if len(inp.shape) == 3:
                inputs[i] = inp[None, ...]

        hashes = hashes.astype(str)
        types = types.astype(str)

        def run_stats(selector, types, ix, axis=None):
            ret = {}
            for t in np.unique(types):
                train_responses = selector(ix & (types == t))
                ret[t] = dict(
                    mean=train_responses.mean(axis=axis).astype(np.float32),
                    std=train_responses.std(
                        axis=axis, ddof=1).astype(np.float32),
                    min=train_responses.min(axis=axis).astype(np.float32),
                    max=train_responses.max(axis=axis).astype(np.float32),
                    median=np.median(
                        train_responses, axis=axis).astype(np.float32)
                )
            train_responses = selector(ix)
            ret['all'] = dict(
                mean=train_responses.mean(axis=axis).astype(np.float32),
                std=train_responses.std(axis=axis, ddof=1).astype(np.float32),
                min=train_responses.min(axis=axis).astype(np.float32),
                max=train_responses.max(axis=axis).astype(np.float32),
                median=np.median(train_responses, axis=axis).astype(np.float32)
            )
            return ret

        # --- compute statistics
        log.info('Computing statistics on training dataset')

        def response_selector(ix): return np.concatenate(
            [r for take, r in zip(ix, responses) if take], axis=0)
        response_statistics = run_stats(
            response_selector, types, train_idx, axis=0)

        def input_selector(ix): return np.hstack(
            [r.ravel() for take, r in zip(ix, inputs) if take])
        input_statistics = run_stats(input_selector, types, train_idx)

        statistics = dict(
            inputs=input_statistics,
            responses=response_statistics
        )

        if include_behavior:
            # ---- include statistics
            def behavior_selector(ix): return np.concatenate(
                [r for take, r in zip(ix, behavior) if take], axis=0)
            behavior_statistics = run_stats(
                behavior_selector, types, train_idx, axis=0)

            def eye_selector(ix): return np.concatenate(
                [r for take, r in zip(ix, eye_position) if take], axis=0)
            eye_statistics = run_stats(eye_selector, types, train_idx, axis=0)

            statistics['behavior'] = behavior_statistics
            statistics['eye_position'] = eye_statistics

        retval = dict(inputs=inputs,
                      responses=responses,
                      types=types.astype('S'),
                      train_idx=train_idx,
                      val_idx=val_idx,
                      test_idx=test_idx,
                      condition_hashes=hashes.astype('S'),
                      durations=durations.astype(np.float32),
                      trial_idx=trial_idx.astype(np.uint32),
                      neurons=neurons,
                      tiers=tiers.astype('S'),
                      statistics=statistics
                      )
        if include_behavior:
            retval['behavior'] = behavior
            retval['eye_position'] = eye_position
        return retval


class BehaviorMixin:
    def load_eye_traces(self, key):
        r, center = (pupil.FittedContour.Ellipse() & key).fetch(
            'major_r', 'center', order_by='frame_id ASC')
        detectedFrames = ~np.isnan(r)
        xy = np.full((len(r), 2), np.nan)
        xy[detectedFrames, :] = np.vstack(center[detectedFrames])
        xy = np.vstack(map(partial(fill_nans, preserve_gap=3), xy.T))
        if np.any(np.isnan(xy)):
            log.info('Keeping some nans in the pupil location trace')
        pupil_radius = fill_nans(r.squeeze(), preserve_gap=3)
        if np.any(np.isnan(pupil_radius)):
            log.info('Keeping some nans in the pupil radius trace')

        eye_time = (pupil.Eye() & key).fetch1('eye_time').squeeze()
        return pupil_radius, xy, eye_time

    def load_behavior_timing(self, key):
        log.info('Loading behavior frametimes')
        # -- find number of recording depths
        pipe = (fuse.Activity() & key).fetch('pipe')
        assert len(np.unique(pipe)) == 1, 'Selection is from different pipelines'
        pipe = dj.create_virtual_module(pipe[0], 'pipeline_' + pipe[0])
        k = dict(key)
        k.pop('field', None)
        ndepth = len(dj.U('z') & (pipe.ScanInfo.Field() & k))
        return (stimulus.BehaviorSync() & key).fetch1('frame_times').squeeze()[0::ndepth]

    def load_treadmill_velocity(self, key):
        t, v = (treadmill.Treadmill() & key).fetch1(
            'treadmill_time', 'treadmill_vel')
        return v.squeeze(), t.squeeze()


@schema
class Eye(dj.Computed, FilterMixin, BehaviorMixin):
    definition = """
    # eye movement data

    -> InputResponse.Input
    -> pupil.FittedContour
    ---
    pupil              : external-data   # pupil dilation trace
    dpupil             : external-data   # derivative of pupil dilation trace
    center             : external-data   # center position of the eye
    """

    @property
    def key_source(self):
        return InputResponse & pupil.FittedContour & stimulus.BehaviorSync

    def _make_tuples(self, scan_key):
        log.info('Populating\n' + pformat(scan_key, indent=10))
        radius, xy, eye_time = self.load_eye_traces(scan_key)
        frame_times = InputResponse().load_frame_times(scan_key)
        behavior_clock = self.load_behavior_timing(scan_key)

        if len(frame_times) - len(behavior_clock) != 0:
            assert abs(len(frame_times) - len(behavior_clock)
                       ) < 2, 'Difference bigger than 2 time points'
            l = min(len(frame_times), len(behavior_clock))
            log.info(
                'Frametimes and stimulus.BehaviorSync differ in length! Shortening it.', depth=1)
            frame_times = frame_times[:l]
            behavior_clock = behavior_clock[:l]

        fr2beh = NaNSpline(frame_times, behavior_clock, k=1, ext=3)
        sampling_period = float((Preprocessing() & scan_key).proj(
            period='1/behavior_lowpass').fetch1('period'))
        log.info('Downsampling eye signal to {}Hz'.format(1 / sampling_period))
        deye = np.nanmedian(np.diff(eye_time))
        h_eye = self.get_filter(sampling_period, deye, 'hamming', warning=True)
        h_deye = self.get_filter(
            sampling_period, deye, 'dhamming', warning=True)
        pupil_spline = NaNSpline(eye_time,
                                 np.convolve(radius, h_eye, mode='same'), k=1, ext=0)

        dpupil_spline = NaNSpline(eye_time,
                                  np.convolve(radius, h_deye, mode='same'), k=1, ext=0)
        center_spline = SplineCurve(eye_time,
                                    np.vstack(
                                        [np.convolve(coord, h_eye, mode='same') for coord in xy]),
                                    k=1, ext=0)

        flip_times, sample_times, trial_keys = \
            (InputResponse.Input() * MovieClips() * stimulus.Trial() & scan_key).fetch('flip_times', 'sample_times',
                                                                                       dj.key)
        flip_times = [ft.squeeze() for ft in flip_times]
        for trial_key, flips, samps in tqdm(zip(trial_keys, flip_times, sample_times),
                                            total=len(trial_keys), desc='Trial '):
            t = fr2beh(flips[0] + samps)
            pupil = pupil_spline(t)
            dpupil = dpupil_spline(t)
            center = center_spline(t)
            nans = np.array([np.isnan(e).sum()
                             for e in [pupil, dpupil, center]])
            if np.any(nans > 0):
                log.info('Found {} NaNs in one of the traces. Skipping trial {}'.format(np.max(nans),
                                                                                        pformat(
                                                                                            trial_key, indent=5),
                                                                                        ))
            else:
                self.insert1(dict(scan_key, **trial_key,
                                  pupil=pupil,
                                  dpupil=dpupil,
                                  center=center),
                             ignore_extra_fields=True)


@schema
class Treadmill(dj.Computed, FilterMixin, BehaviorMixin):
    definition = """
    # eye movement data

    -> InputResponse.Input
    -> treadmill.Treadmill
    ---
    treadmill          : external-data   # treadmill speed (|velcolity|)
    """

    @property
    def key_source(self):
        rel = InputResponse
        return rel & treadmill.Treadmill() & stimulus.BehaviorSync()

    def _make_tuples(self, scan_key):
        print('Populating', pformat(scan_key))
        v, treadmill_time = self.load_treadmill_velocity(scan_key)
        frame_times = InputResponse().load_frame_times(scan_key)
        behavior_clock = self.load_behavior_timing(scan_key)

        if len(frame_times) - len(behavior_clock) != 0:
            assert abs(len(frame_times) - len(behavior_clock)
                       ) < 2, 'Difference bigger than 2 time points'
            l = min(len(frame_times), len(behavior_clock))
            log.info(
                'Frametimes and stimulus.BehaviorSync differ in length! Shortening it.')
            frame_times = frame_times[:l]
            behavior_clock = behavior_clock[:l]

        fr2beh = NaNSpline(frame_times, behavior_clock, k=1, ext=3)
        sampling_period = float((Preprocessing() & scan_key).proj(
            period='1/behavior_lowpass').fetch1('period'))
        log.info('Downsampling treadmill signal to {}Hz'.format(
            1 / sampling_period))

        h_tread = self.get_filter(sampling_period, np.nanmedian(
            np.diff(treadmill_time)), 'hamming', warning=True)
        treadmill_spline = NaNSpline(treadmill_time, np.abs(
            np.convolve(v, h_tread, mode='same')), k=1, ext=0)

        flip_times, sample_times, trial_keys = \
            (InputResponse.Input() * MovieClips() * stimulus.Trial() & scan_key).fetch('flip_times', 'sample_times',
                                                                                       dj.key)
        flip_times = [ft.squeeze() for ft in flip_times]
        for trial_key, flips, samps in tqdm(zip(trial_keys, flip_times, sample_times),
                                            total=len(trial_keys), desc='Trial '):
            tm = treadmill_spline(fr2beh(flips[0] + samps))
            nans = np.isnan(tm)
            if np.any(nans):
                log.info('Found {} NaNs in one of the traces. Skipping trial {}'.format(nans.sum(),
                                                                                        pformat(
                                                                                            trial_key, indent=5),
                                                                                        ))

            else:
                self.insert1(dict(scan_key, **trial_key, treadmill=tm),
                             ignore_extra_fields=True)


@schema
class MovieMultiDataset(dj.Manual):
    definition = """
    # defines a group of movie datasets

    group_id    : smallint  # index of group
    ---
    description : varchar(255) # short description of the data
    """

    class Member(dj.Part):
        definition = """
        -> master
        -> InputResponse
        ---
        name                    : varchar(50) unique # string description to be used for training
        """

    _template = 'group{group_id:03d}-{animal_id}-{session}-{scan_idx}-pre{preproc_id}-seg{segmentation_method}-spi{spike_method}-pip{pipe_version}'

    def fill(self):
        selection = [
            ('17358-5-3', [
                dict(animal_id=17358, session=5, scan_idx=3, preproc_id=0, pipe_version=1, segmentation_method=3,
                     spike_method=5)]),
            ('17797-8-5', [
                dict(animal_id=17797, session=8, scan_idx=5, preproc_id=0, pipe_version=1, segmentation_method=3,
                     spike_method=5)]),
            ('18142-6-3', [
                dict(animal_id=18142, session=6, scan_idx=3, preproc_id=0, pipe_version=1, segmentation_method=3,
                     spike_method=5)]),
            ('17358-5-3-triple', dj.AndList([
                dict(animal_id=17358, session=5, scan_idx=3,
                     pipe_version=1, segmentation_method=3, spike_method=5),
                'preproc_id in (0,1,2)'])),
            ('17797-8-5-triple', dj.AndList([
                dict(animal_id=17797, session=8, scan_idx=5,
                     pipe_version=1, segmentation_method=3, spike_method=5),
                'preproc_id in (0,1,2)'])),
            ('18142-6-3-triple', dj.AndList([
                dict(animal_id=17358, session=5, scan_idx=3,
                     pipe_version=1, segmentation_method=3, spike_method=5),
                'preproc_id in (0,1,2)'])),
            ('9771-1-1-triple', dj.AndList([
                dict(animal_id=9771, session=1, scan_idx=1,
                     pipe_version=1, segmentation_method=3, spike_method=5),
                'preproc_id in (0,1,2)'])),
            ('9771-1-2-triple', dj.AndList([
                dict(animal_id=9771, session=1, scan_idx=2,
                     pipe_version=1, segmentation_method=3, spike_method=5),
                'preproc_id in (0,1,2)'])),
            ('16314-3-1-triple', dj.AndList([
                dict(animal_id=16314, session=3, scan_idx=1,
                     pipe_version=1, segmentation_method=3, spike_method=5),
                'preproc_id in (0,1,2)'])),
            ('16314-3-1', [
                dict(animal_id=16314, session=3, scan_idx=1, preproc_id=0, pipe_version=1, segmentation_method=3,
                     spike_method=5)]),
            ('18142-platinum', [
                dict(animal_id=18142, pipe_version=1, segmentation_method=3, spike_method=5)]),
            ('8973-golden', dj.AndList(['animal_id=8973 and session=1 and scan_idx in (2,3,4,5,6,9,11,12)',
                                        dict(pipe_version=1, segmentation_method=3, spike_method=5, preproc_id=0)])),
            ('18979-2-7-jiakun',
             dict(animal_id=18979, session=2, scan_idx=7, pipe_version=1, segmentation_method=3, spike_method=5)),
            ('18799-3-14-jiakun',
             dict(animal_id=18799, session=3, scan_idx=14, pipe_version=1, segmentation_method=3, spike_method=5)),
<<<<<<< HEAD
            ('18142-all', dict(animal_id=18142, pipe_version=1, segmentation_method=3, spike_method=5, preproc_id=0)),
            ('16314-4-3-objects', dict(animal_id=16314, session=4, scan_idx=3,
                                pipe_version=1, segmentation_method=6, spike_method=5, preproc_id=0)),
=======
            ('18142-all', dict(animal_id=18142, pipe_version=1,
                               segmentation_method=3, spike_method=5, preproc_id=0)),
            ('18142-5-2',
             [dict(animal_id=18142, session=5, scan_idx=2, preproc_id=0, pipe_version=1,
                   segmentation_method=3, spike_method=5)]),
            ('18142-5-5',
             [dict(animal_id=18142, session=5, scan_idx=5, preproc_id=0, pipe_version=1,
                   segmentation_method=3, spike_method=5)]),
            ('18142-6-5',
             [dict(animal_id=18142, session=6, scan_idx=5, preproc_id=0, pipe_version=1,
                   segmentation_method=3, spike_method=5)]),

>>>>>>> b965887a
        ]
        for group_id, (descr, key) in enumerate(selection):
            entry = dict(group_id=group_id, description=descr)
            if entry in self:
                print('Already found entry', entry)
            else:
                with self.connection.transaction:
                    if not (InputResponse() & key):
                        ValueError('Dataset not found')
                    self.insert1(entry)
                    for k in (InputResponse() & key).fetch(dj.key):
                        k = dict(entry, **k)
                        name = self._template.format(**k)
                        self.Member().insert1(dict(k, name=name), ignore_extra_fields=True)

    def fetch_data(self, key, key_order=None):
        assert len(self & key) == 1, 'Key must refer to exactly one multi dataset'
        ret = OrderedDict()
        log.info('Fetching data for\n' + pformat(key, indent=10))
        for mkey in (self.Member() & key).fetch(dj.key,
                                                order_by='animal_id ASC, session ASC, scan_idx ASC, preproc_id ASC'):
            name = (self.Member() & mkey).fetch1('name')
            include_behavior = bool(Eye() * Treadmill() & mkey)
            data_names = ['inputs', 'responses'] if not include_behavior \
                else ['inputs',
                      'behavior',
                      'eye_position',
                      'responses']
            log.info('Data will be ({})'.format(','.join(data_names)))

            filename = InputResponse().get_filename(mkey)
            log.info('Loading dataset ' + name + '-->' + filename)

            ret[name] = MovieSet(filename, *data_names)

        if key_order is not None:
            log.info('Reordering datasets according to given key order')
            ret = OrderedDict([
                (k, ret[k]) for k in key_order
            ])
        return ret

    def cache_data(self):
        for key in self:
            log.info('Checking'+ pformat(key, indent=10))
            self.fetch_data(key)


class AttributeTransformer:
    def __init__(self, name, h5_handle, transforms):
        assert name in h5_handle, '{} must be in {}'.format(name, h5_handle)
        self.name = name
        self.h5_handle = h5_handle
        self.transforms = transforms

    def __getattr__(self, item):
        if not item in self.h5_handle[self.name]:
            raise AttributeError('{} is not among the attributes'.format(item))
        else:
            ret = self.h5_handle[self.name][item].value
            if ret.dtype.char == 'S':  # convert bytes to univcode
                ret = ret.astype(str)
            for tr in self.transforms:
                ret = tr.column_transform(ret)
            return ret


class MovieSet(H5SequenceSet):
    def __init__(self, filename, *data_keys, transforms=None, stats_source=None):
        super().__init__(filename, *data_keys, transforms=transforms)
        self.shuffle_dims = {}
        self.stats_source = stats_source if stats_source is not None else 'all'

    @property
    def n_neurons(self):
        return self[0].responses.shape[1]

    @property
    def neurons(self):
        return AttributeTransformer('neurons', self._fid, self.transforms)

    @property
    def img_shape(self):
        return (1,) + self[0].inputs.shape

    def transformed_mean(self, stats_source=None):
        if stats_source is None:
            stats_source = self.stats_source

        tmp = [np.atleast_1d(self.statistics['{}/{}/mean'.format(dk, stats_source)].value)
               for dk in self.data_groups]
        return self.transform(self.data_point(*tmp), exclude=Subsequence)

    def rf_base(self, stats_source='all'):
        N, c, t, w, h = self.img_shape
        t = min(t, 150)

        def mean(
            dk): return self.statistics['{}/{}/mean'.format(dk, stats_source)].value
        d = dict(
            inputs=np.ones((1, c, t, w, h)) * np.array(mean('inputs')),
            eye_position=np.ones((1, t, 1)) *
            mean('eye_position')[None, None, :],
            behavior=np.ones((1, t, 1)) * mean('behavior')[None, None, :],
            responses=np.ones((1, t, 1)) * mean('responses')[None, None, :]
        )
        return self.transform(self.data_point(*[d[dk] for dk in self.data_groups]), exclude=Subsequence)

    def rf_noise_stim(self, m, t, stats_source='all'):
        """
        Generates a Gaussian white noise stimulus filtered with a 3x3 Gaussian filter
        for the computation of receptive fields. The mean and variance of the Gaussian
        noise are set to the mean and variance of the stimulus ensemble.

        The behvavior, eye movement statistics, and responses are set to their respective means.
        Args:
            m: number of noise samples
            t: length in time

        Returns: tuple of input, behavior, eye, and response

        """
        N, c, _, w, h = self.img_shape

        def stat(
            dk, what): return self.statistics['{}/{}/{}'.format(dk, stats_source, what)].value
        mu, s = stat('inputs', 'mean'), stat('inputs', 'std')
        h_filt = np.float64([
            [1 / 16, 1 / 8, 1 / 16],
            [1 / 8, 1 / 4, 1 / 8],
            [1 / 16, 1 / 8, 1 / 16]]
        )
        noise_input = np.stack([convolve2d(np.random.randn(w, h), h_filt, mode='same')
                                for _ in range(m * t * c)]).reshape((m, c, t, w, h)) * s + mu

        mean_beh = np.ones((m, t, 1)) * stat('behavior', 'mean')[None, None, :]
        mean_eye = np.ones((m, t, 1)) * \
            stat('eye_position', 'mean')[None, None, :]
        mean_resp = np.ones((m, t, 1)) * \
            stat('responses', 'mean')[None, None, :]

        d = dict(
            inputs=noise_input.astype(np.float32),
            eye_position=mean_eye.astype(np.float32),
            behavior=mean_beh.astype(np.float32),
            responses=mean_resp.astype(np.float32)
        )

        return self.transform(self.data_point(*[d[dk] for dk in self.data_groups]), exclude=Subsequence)

    def __getitem__(self, item):
        x = self.data_point(*(np.array(self._fid[g][
            str(item if g not in self.shuffle_dims else self.shuffle_dims[g][item])])
            for g in self.data_groups))
        for tr in self.transforms:
            x = tr(x)
        return x

    def __repr__(self):
        return 'MovieSet m={}:\n\t({})'.format(len(self), ', '.join(self.data_groups)) \
               + '\n\t[Transforms: ' + '->'.join([repr(tr) for tr in self.transforms]) + ']' \
               + (
                   ('\n\t[Shuffled Features: ' + ', '.join(self.shuffle_dims) + ']') if len(
                       self.shuffle_dims) > 0 else '') + \
               ('\n\t[Stats source: {}]'.format(self.stats_source)
                if self.stats_source is not None else '')


schema.spawn_missing_classes()<|MERGE_RESOLUTION|>--- conflicted
+++ resolved
@@ -55,13 +55,8 @@
     platinum.CuratedScan() & dict(
         animal_id=17797, scan_purpose='trainable_platinum_classic') & 'score > 2',
     'animal_id=16314 and session=3 and scan_idx=1',
-<<<<<<< HEAD
     # golden
     experiment.Scan() & (stimulus.Trial & stimulus.Condition() & stimulus.Monet()) & dict(animal_id=8973),
-=======
-    experiment.Scan() & (stimulus.Trial & stimulus.Condition()
-                         & stimulus.Monet()) & dict(animal_id=8973),
->>>>>>> b965887a
     'animal_id=18979 and session=2 and scan_idx=7',
     'animal_id=18799 and session=3 and scan_idx=14',
     'animal_id=18799 and session=4 and scan_idx=18',
@@ -71,11 +66,8 @@
     'animal_id=20457 and session=2 and scan_idx=20',
     'animal_id=20501 and session=1 and scan_idx=10',
     'animal_id=20458 and session=3 and scan_idx=5',
-<<<<<<< HEAD
     # manolis data
     'animal_id=16314 and session=4 and scan_idx=3',
-=======
->>>>>>> b965887a
 ]
 
 
@@ -99,13 +91,8 @@
 
     key_source = (fuse.ScanDone() & MOVIESCANS & dict(segmentation_method=3,
                                                       spike_method=5) & 'animal_id < 19000').proj() + \
-<<<<<<< HEAD
                  (fuse.ScanDone() & MOVIESCANS & dict(segmentation_method=6,
                                                       spike_method=5) & 'animal_id > 19000').proj()
-=======
-        (fuse.ScanDone() & MOVIESCANS & dict(segmentation_method=6,
-                                             spike_method=5) & 'animal_id > 19000').proj()
->>>>>>> b965887a
 
     def _make_tuples(self, key):
         self.insert(fuse.ScanDone() & key, ignore_extra_fields=True)
@@ -824,11 +811,11 @@
              dict(animal_id=18979, session=2, scan_idx=7, pipe_version=1, segmentation_method=3, spike_method=5)),
             ('18799-3-14-jiakun',
              dict(animal_id=18799, session=3, scan_idx=14, pipe_version=1, segmentation_method=3, spike_method=5)),
-<<<<<<< HEAD
             ('18142-all', dict(animal_id=18142, pipe_version=1, segmentation_method=3, spike_method=5, preproc_id=0)),
-            ('16314-4-3-objects', dict(animal_id=16314, session=4, scan_idx=3,
-                                pipe_version=1, segmentation_method=6, spike_method=5, preproc_id=0)),
-=======
+            ('18979-2-7-jiakun',
+             dict(animal_id=18979, session=2, scan_idx=7, pipe_version=1, segmentation_method=3, spike_method=5)),
+            ('18799-3-14-jiakun',
+             dict(animal_id=18799, session=3, scan_idx=14, pipe_version=1, segmentation_method=3, spike_method=5)),
             ('18142-all', dict(animal_id=18142, pipe_version=1,
                                segmentation_method=3, spike_method=5, preproc_id=0)),
             ('18142-5-2',
@@ -840,8 +827,6 @@
             ('18142-6-5',
              [dict(animal_id=18142, session=6, scan_idx=5, preproc_id=0, pipe_version=1,
                    segmentation_method=3, spike_method=5)]),
-
->>>>>>> b965887a
         ]
         for group_id, (descr, key) in enumerate(selection):
             entry = dict(group_id=group_id, description=descr)

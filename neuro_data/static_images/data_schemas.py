--- conflicted
+++ resolved
@@ -43,19 +43,13 @@
           '(animal_id=20457 and session=8 and scan_idx=9)',  # loop 1 day 3 (Mon) MEI,
           '(animal_id=20457 and session=8 and scan_idx=12)', # loop 1 day 3 (Mon) repeat ImageNet
           '(animal_id=20457 and session=8 and scan_idx=22)', # loop 1 day 3 (Mon) Monet
-<<<<<<< HEAD
           '(animal_id=20505 and session=10 and scan_idx=14)',  # loop 2 day 1 (Tue) source ImageNet
           '(animal_id=20505 and session=10 and scan_idx=19)',  # loop 2 day 1 (Tue) repeat ImageNet
-=======
-          '(animal_id=20505 and session=10 and scan_idx=14)',  # loop 2 day 1 (Tue) source ImageNet,
-          '(animal_id=20505 and session=10 and scan_idx=19)',  # loop 2 day 1 (Tue) repeat ImageNet,
->>>>>>> d233353e
           '(animal_id=20505 and session=11 and scan_idx=7)',   # loop 2 day 2 (Wed) MEI - BAD: mouse not awake
           '(animal_id=20505 and session=11 and scan_idx=16)',  # loop 2 day 2 (Wed) repeat ImageNet
           '(animal_id=20505 and session=12 and scan_idx=16)',  # loop 2 day 3 (Thu) MEI
           '(animal_id=20505 and session=12 and scan_idx=29)',  # loop 2 day 3 (Thu) repeat ImageNet
           '(animal_id=20505 and session=14 and scan_idx=4)',   # loop 2 day 4 (Thu) MEI
-<<<<<<< HEAD
           '(animal_id=20505 and session=14 and scan_idx=33)',  # loop 2 day 4 (Thu) repeat ImageNet
           '(animal_id=20210 and session=4 and scan_idx=11)',  # loop 3 day 1 (Tue) source ImageNet
           #'(animal_id=20210 and session=4 and scan_idx=20)',  # loop 3 day 1 (Tue) ImageNet (alternative set of images)
@@ -76,11 +70,6 @@
           '(animal_id=20892 and session=9 and scan_idx=11)',  # loop 4 day x (Thu, Feb 7) ImageNet, big FOV, single depth
           '(animal_id=20892 and session=10 and scan_idx=10)',  # loop 4 day x (Tue, Feb 12) ImageNet, higher visual areas
           '(animal_id=20892 and session=10 and scan_idx=14)',  # loop 4 day x (Tue, Feb 12) ImageNet, higher visual areas
-=======
-          '(animal_id=20505 and session=14 and scan_idx=33)',  # loop 2 day 4 (Thu) repeat ImageNet'
-          '(animal_id=20210 and session=4 and scan_idx=11)',   # loop 3 day 1 (Tue) source ImageNet
-          '(animal_id=20892 and session=3 and scan_idx=14)',   # loop 4 day 1 (Tue, Jan 29) source ImageNet
->>>>>>> d233353e
     ]
 
 STATIC = STATIC + MEI_STATIC
@@ -524,11 +513,7 @@
 
         assert include_behavior, 'Behavior data is missing!'
 
-<<<<<<< HEAD
         # make sure that including areas and layers does not decrease number of neurons
-=======
-        # make sure that including areas and layers does not decreas number of neurons
->>>>>>> d233353e
         assert len(pipe.ScanSet.UnitInfo() * experiment.Layer() * anatomy.AreaMembership() * anatomy.LayerMembership() & key) == \
                len(pipe.ScanSet.UnitInfo() & key), "AreaMembership decreases number of neurons"
 
@@ -885,10 +870,6 @@
     _template = 'group{group_id:03d}-{animal_id}-{session}-{scan_idx}-{preproc_id}'
 
 
-<<<<<<< HEAD
-
-=======
->>>>>>> d233353e
     def fill(self):
         selection = [
             ('11521-7-1', dict(animal_id=11521, session=7, scan_idx=1, preproc_id=0)),
@@ -915,15 +896,12 @@
             ('20505-11-16', dict(animal_id=20505, session=11, scan_idx=16, preproc_id=0)),
             ('20210-4-11', dict(animal_id=20210, session=4, scan_idx=11, preproc_id=0)),
             ('20892-3-14', dict(animal_id=20892, session=3, scan_idx=14, preproc_id=0)),
-<<<<<<< HEAD
             ('20892-9-10', dict(animal_id=20892, session=9, scan_idx=10, preproc_id=0)),
             ('20210-5-16', dict(animal_id=20210, session=5, scan_idx=16, preproc_id=0)),
             ('20210-7-14', dict(animal_id=20210, session=7, scan_idx=14, preproc_id=0)),
             ('20210-8-17', dict(animal_id=20210, session=8, scan_idx=17, preproc_id=0)),
             ('20892-6-24', dict(animal_id=20892, session=6, scan_idx=24, preproc_id=0)),
             ('20505-10-14-gamma', dict(animal_id=20505, session=10, scan_idx=14, preproc_id=3)),
-=======
->>>>>>> d233353e
         ]
         for group_id, (descr, key) in enumerate(selection):
             entry = dict(group_id=group_id, description=descr)

from collections import OrderedDict
from functools import partial
from itertools import count, compress
from pprint import pformat

import datajoint as dj
import numpy as np
import pandas as pd

from .datasets import StaticImageSet
from .. import logger as log
from ..utils.data import h5cached, SplineCurve, FilterMixin, fill_nans, NaNSpline

dj.config['external-data'] = dict(
    protocol='file',
    location='/external/')

<<<<<<< HEAD
# Day 1: 2-24 ImageNet - used to generate MEIs, 3-7 Repeat ImageNet
# Day 2: 4-19 MEIs - incorrect depths, 4-29 Repeat ImageNet - incorrect depths
# Day 3: 5-26 MEIs,  6-1 Repeat ImageNet
# Day 4: 7-23 MEIs, 7-29 Repeat ImageNet
STATIC = [
    '(animal_id=11521 AND session=7 AND scan_idx=1)',
    '(animal_id=11521 AND session=7 AND scan_idx=2)',
    '(animal_id=16157 AND session=5 AND scan_idx=5)',
    '(animal_id=16157 AND session=5 AND scan_idx=6)',
    '(animal_id=16312 AND session=3 AND scan_idx=20)',
    '(animal_id=18765 AND session=4 AND scan_idx=6)',
    '(animal_id=18765 AND session=7 AND scan_idx=17)',
    '(animal_id=21067 AND session=15 AND scan_idx=9)',  # 360 images x 20 repeatitions (for Zhe)

    # jiakun scans
    '(animal_id=22564 AND session=5 AND scan_idx=12)', # imagenet V1
    '(animal_id=22285 AND session=4 AND scan_idx=17)', # imagenet V1
    '(animal_id=22281 AND session=2 AND scan_idx=15)', # imagenet V1
    '(animal_id=22223 AND session=2 AND scan_idx=15)', # imagenet V1
    '(animal_id=20622 AND session=2 AND scan_idx=14)', # imagenet V1, layer 4
]

MEI_STATIC = [
    '(animal_id=20505 AND session=2 AND scan_idx=24)', # loop 0 day 1 (Tue) source ImageNet
    '(animal_id=20505 AND session=3 AND scan_idx=7)',  # loop 0 day 1 (Tue) repeat ImageNet repeat
    '(animal_id=20505 AND session=5 AND scan_idx=26)', # loop 0 day 3 (Thu) MEI
    '(animal_id=20505 AND session=6 AND scan_idx=1)',  # loop 0 day 3 (Thu) repeat ImageNet
    '(animal_id=20505 AND session=7 AND scan_idx=23)', # loop 0 day 4 (Fri) MEI
    '(animal_id=20505 AND session=7 AND scan_idx=29)', # loop 0 day 4 (Fri) repeat ImageNet

    '(animal_id=20457 AND session=5 AND scan_idx=9)',  # loop 1 day 1 (Thu) source ImageNet
    '(animal_id=20457 AND session=5 AND scan_idx=17)', # loop 1 day 1 (Thu) repeat ImageNet
    '(animal_id=20457 AND session=5 AND scan_idx=27)', # loop 1 day 1 (Thu) Monet
    #'(animal_id=20457 AND session=7 AND scan_idx=4)',  # loop 1 day 2 (Fri) MEI, sync failed
    '(animal_id=20457 AND session=7 AND scan_idx=10)', # loop 1 day 2 (Fri) repeat ImageNet,
    '(animal_id=20457 AND session=7 AND scan_idx=16)', # loop 1 day 2 (Fri) Monet,
    '(animal_id=20457 AND session=8 AND scan_idx=9)',  # loop 1 day 3 (Mon) MEI,
    '(animal_id=20457 AND session=8 AND scan_idx=12)', # loop 1 day 3 (Mon) repeat ImageNet
    '(animal_id=20457 AND session=8 AND scan_idx=22)', # loop 1 day 3 (Mon) Monet

    '(animal_id=20505 AND session=10 AND scan_idx=14)',  # loop 2 day 1 (Tue) source ImageNet
    '(animal_id=20505 AND session=10 AND scan_idx=19)',  # loop 2 day 1 (Tue) repeat ImageNet
    #'(animal_id=20505 AND session=11 AND scan_idx=7)',   # loop 2 day 2 (Wed) MEI - BAD: mouse not awake
    '(animal_id=20505 AND session=11 AND scan_idx=16)',  # loop 2 day 2 (Wed) repeat ImageNet
    '(animal_id=20505 AND session=12 AND scan_idx=16)',  # loop 2 day 3 (Thu) MEI
    '(animal_id=20505 AND session=12 AND scan_idx=29)',  # loop 2 day 3 (Thu) repeat ImageNet
    '(animal_id=20505 AND session=14 AND scan_idx=4)',   # loop 2 day 4 (Thu) MEI
    '(animal_id=20505 AND session=14 AND scan_idx=33)',  # loop 2 day 4 (Thu) repeat ImageNet

    '(animal_id=20210 AND session=4 AND scan_idx=11)',  # loop 3 day 1 (Tue) source ImageNet
    #'(animal_id=20210 AND session=4 AND scan_idx=20)',  # loop 3 day 1 (Tue) ImageNet (alternative set of images)
    #'(animal_id=20210 AND session=5 AND scan_idx=26)',  # loop 3 day 2 (Wed) MEI, eye secretion for half the scan
    '(animal_id=20210 AND session=5 AND scan_idx=16)',  # loop 3 day 2 (Wed) repeat ImageNet
    '(animal_id=20210 AND session=7 AND scan_idx=10)',  # loop 3 day 3 (Thu) MEI
    '(animal_id=20210 AND session=7 AND scan_idx=14)',  # loop 3 day 3 (Thu) repeat ImageNet
    #'(animal_id=20210 AND session=8 AND scan_idx=11)',  # loop 3 day 4 (Fri) Masked MEI vs Masked ImageNet, masking was wrong
    '(animal_id=20210 AND session=8 AND scan_idx=17)',  # loop 3 day 4 (Fri) repeat ImageNet

    '(animal_id=20892 AND session=3 AND scan_idx=14)',  # loop 4 day 1 (Tue, Jan 29) source ImageNet
    #'(animal_id=20892 AND session=4 AND scan_idx=11)',  # loop 4 day 2 (Wed) MEI, kind of big bubble
    '(animal_id=20892 AND session=4 AND scan_idx=16)',  # loop 4 day 2 (Wed) repeat ImageNet, small bubble
    '(animal_id=20892 AND session=5 AND scan_idx=18)',  # loop 4 day 3 (Thu) MEI
    #'(animal_id=20892 AND session=5 AND scan_idx=29)',  # loop 4 day 3 (Thu) repeat ImageNet, mouse was sleep half of the time
    '(animal_id=20892 AND session=6 AND scan_idx=17)',  # loop 4 day 4 (Fri) MEI, small bubble
    '(animal_id=20892 AND session=6 AND scan_idx=24)',  # loop 4 day 4 (Fri) repeat ImageNet

    '(animal_id=21067 AND session=9 AND scan_idx=17)',  # loop 5 day 1 (Tue) source ImageNet
    # '(animal_id=21067 AND session=9 AND scan_idx=23)',  # loop 5 day 1 (Tue) ImageNet (alternative set of images), Sync failed, do not use
    '(animal_id=21067 AND session=10 AND scan_idx=14)', # loop 5 day 2 (Wed) MEI
    '(animal_id=21067 AND session=10 AND scan_idx=18)', # loop 5 day 2 (Wed) repeat ImageNet
    # '(animal_id=21067 AND session=11 AND scan_idx=12)', # loop 5 day 3 (Thu) MEI vs Gabor
    '(animal_id=21067 AND session=11 AND scan_idx=21)', # loop 5 day 3 (Thu) repeat ImageNet
    #'(animal_id=21067 AND session=12 AND scan_idx=11)', # loop 5 day 4 (Fri) Masked MEI vs Masked ImageNet
    '(animal_id=21067 AND session=12 AND scan_idx=15)', # loop 5 day 4 (Fri) repeat ImageNet
    # '(animal_id=21067 AND session=13 AND scan_idx=10)', # loop 5 day 5 (Mon) Masked MEI vs Unmasked Imagenet
    '(animal_id=21067 AND session=13 AND scan_idx=14)', # loop 5 day 5 (Mon) repeat ImageNet

    '(animal_id=22564 AND session=2 AND scan_idx=12)', # loop 6 day 1 (Mon) ImageNet collection 2 (same as the ones we use above)
    '(animal_id=22564 AND session=2 AND scan_idx=13)', # loop 6 day 1 (Mon) ImageNet collection 3
    '(animal_id=22564 AND session=3 AND scan_idx=8)', # loop 6 day 2 (Tue) Imagenet collection 4 (this one has the oracle images as part of the 5000 unique images, so they were presented 11 times)
    '(animal_id=22564 AND session=3 AND scan_idx=12)', # loop 6 day 2 (Tue) Imagenet collection 6

    '(animal_id=22620 AND session=4 AND scan_idx=15)', # loop 7 day 1 (Mon) source Imagenet
    #'(animal_id=22620 AND session=4 AND scan_idx=17)', # loop 7 day 2 (Tue)
]


HIGHER_AREAS = [
    '(animal_id=20892 AND session=9 AND scan_idx=10)', # ImageNet, single depth, big FOV, mostly V1
    '(animal_id=20892 AND session=9 AND scan_idx=11)', # ImageNet, single depth, big FOV, mostly V1
    '(animal_id=20892 AND session=10 AND scan_idx=10)', # ImageNet, V1+LM+AL+RL in a single rectangular FOV
    '(animal_id=21553 AND session=11 AND scan_idx=10)', # ImageNet, V1+LM+AL+RL in a single rectangular FOV
    '(animal_id=21844 AND session=2 AND scan_idx=12)', # ImageNet, V1+LM+AL+RL in four distinct rois
    #'(animal_id=22085 AND session=2 AND scan_idx=20)', # ImageNet, V1+LM+AL+RL in four distinct rois, no stack
    '(animal_id=22083 AND session=7 AND scan_idx=21)', # ImageNet, V1+LM+AL+RL in four distinct rois
    '(animal_id=22083 AND session=6 AND scan_idx=18)', # ImageNet, V1+PM+AM in a single rectangular FOV
    '(animal_id=22279 AND session=4 AND scan_idx=23)', # ImageNet, V1+PM in two distinct rois
]

STATIC = STATIC + MEI_STATIC + HIGHER_AREAS

=======
>>>>>>> c9e65079
# set of attributes that uniquely identifies the frame content
UNIQUE_FRAME = {
    'stimulus.Frame': ('image_id', 'image_class'),
    'stimulus.MonetFrame': ('rng_seed', 'orientation'),
    'stimulus.TrippyFrame': ('rng_seed',),
}

experiment = dj.create_virtual_module('experiment', 'pipeline_experiment')
meso = dj.create_virtual_module('meso', 'pipeline_meso')
fuse = dj.create_virtual_module('fuse', 'pipeline_fuse')
beh = dj.create_virtual_module('behavior', 'pipeline_behavior')
pupil = dj.create_virtual_module('pupil', 'pipeline_eye')
stimulus = dj.create_virtual_module('stimulus', 'pipeline_stimulus')
vis = dj.create_virtual_module('vis', 'pipeline_vis')
maps = dj.create_virtual_module('maps', 'pipeline_map')
shared = dj.create_virtual_module('shared', 'pipeline_shared')
anatomy = dj.create_virtual_module('anatomy', 'pipeline_anatomy')
treadmill = dj.create_virtual_module('treadmill', 'pipeline_treadmill')

schema = dj.schema('neurodata_static')

extra_info_types = {
    'condition_hash':'S',
    'trial_idx':int,
    'trial_idx':int,
    'animal_id':int,
    'session':int,
    'scan_idx':int,
    'image_class':'S',
    'image_id':int,
    'pre_blank_period':float,
    'presentation_time':float,
    'last_flip':int,
    'trial_ts':'S',
    'contrast_x':float,
    'rng_seed_x':float,
    'pattern_width':float,
    'pattern_aspect':float,
    'ori_coherence':float,
    'ori_mix':float,
    'orientation':float,
    'contrast_y':float,
    'rng_seed_y':float,
    'tex_ydim':float,
    'tex_xdim':float,
    'xnodes':float,
    'ynodes':float,
    'up_factor':float,
    'spatial_freq':float
}

# Adding new class to get rid of the hard coding above
@schema
class StaticScanCandidate(dj.Manual):
    definition = """
    -> fuse.ScanDone
    ---
    candidate_notes='' : varchar(1024)
    """

@schema
class StaticScan(dj.Computed):
    definition = """
    # gatekeeper for scan and preprocessing settings
    
    -> fuse.ScanDone
    """

    class Unit(dj.Part):
        definition = """
        # smaller primary key table for data
        -> master        
        unit_id              : int                          # unique per scan & segmentation method
        ---
        -> fuse.ScanSet.Unit
        """

    key_source = fuse.ScanDone() & StaticScanCandidate & 'spike_method=5 and segmentation_method=6'

    @staticmethod
    def complete_key(key):
        return dict((dj.U('segmentation_method', 'pipe_version') \
                     & (meso.ScanSet.Unit() & key)).fetch1(dj.key), **key)

    def make(self, key):
        self.insert(fuse.ScanDone() & key, ignore_extra_fields=True)
        pipe = (fuse.ScanDone() & key).fetch1('pipe')
        pipe = dj.create_virtual_module(pipe, 'pipeline_' + pipe)
        self.Unit().insert(fuse.ScanDone * pipe.ScanSet.Unit * pipe.MaskClassification.Type & key
                           & dict(pipe_version=1, segmentation_method=6, spike_method=5, type='soma'),
                           ignore_extra_fields=True)


@schema
class Tier(dj.Lookup):
    definition = """
    tier        : varchar(20)
    ---
    """

    @property
    def contents(self):
        yield from zip(["train", "test", "validation"])


@schema
class ExcludedTrial(dj.Manual):
    definition = """
    # trials to be excluded from analysis
    -> stimulus.Trial
    ---
    exclusion_comment='': varchar(64)   # reasons for exclusion
    """

# based on mesonet.MesoNetSplit
@schema
class ImageNetSplit(dj.Lookup):
    definition = """ # split imagenet frames into train, test, validation

    -> stimulus.StaticImage.Image
    ---
    -> Tier
    """
    def fill(self, scan_key):
        """ Assign each imagenet frame in the current scan to train/test/validation set.

        Arguments:
            scan_key: An scan (animal_id, session, scan_idx) that has stimulus.Trials
                created. Usually one where the stimulus was presented.

        Note:
            Each image is assigned to one set and that holds true for all our scans and
            collections. Once an image has been assigned (and models have been trained
            with that split), it cannot be changed in the future (this is problematic if
            images are reused as those from collection 2 or collection 3 with a different
            purpose).

            The exact split assigned will depend on the scans used in fill and the order
            that this table was filled. Not ideal.
        """
        # Get all image ids in this scan
        all_frames = stimulus.Frame * stimulus.Trial & scan_key & {'image_class': 'imagenet'}
        unique_frames = dj.U('image_id').aggr(all_frames, repeats='COUNT(image_id)')
        image_ids = unique_frames.fetch('image_id', order_by='repeats DESC')
        num_frames = len(image_ids)
        # * NOTE: this fetches all oracle images first and the rest in a "random" order;
        # we use that random order to make the validation/training division below.

        # Get number of repeated frames
        n = int(np.median(unique_frames.fetch('repeats')))  # HACK
        num_oracles = len(unique_frames & 'repeats > {}'.format(n))  # repeats
        if num_oracles == 0:
            raise ValueError('Could not find repeated frames to use for oracle.')

        # Compute number of validation examples
        num_validation = int(np.ceil((num_frames - num_oracles) * 0.1))  # 10% validation examples

        # Insert
        self.insert([{'image_id': iid, 'image_class': 'imagenet', 'tier': 'test'} for iid
                     in image_ids[:num_oracles]], skip_duplicates=True)
        self.insert([{'image_id': iid, 'image_class': 'imagenet', 'tier': 'validation'}
                     for iid in image_ids[num_oracles: num_oracles + num_validation]])
        self.insert([{'image_id': iid, 'image_class': 'imagenet', 'tier': 'train'} for iid
                     in image_ids[num_oracles + num_validation:]])


@schema
class ConditionTier(dj.Computed):
    definition = """
    # split into train, test, validation

    -> stimulus.Condition
    -> StaticScan
    ---
    -> Tier
    """

    @property
    def dataset_compositions(self):
        return dj.U('animal_id', 'session', 'scan_idx', 'stimulus_type', 'tier').aggr(
            self * stimulus.Condition(), n='count(*)')

    @property
    def key_source(self):
        # all static scan with at least on recorded trial
        return StaticScan() & stimulus.Trial()

    def check_train_test_split(self, frames, cond):
        stim = getattr(stimulus, cond['stimulus_type'].split('.')[-1])
        train_test = dj.U(*UNIQUE_FRAME[cond['stimulus_type']]).aggr(frames * stim, train='sum(1-test)',
                                                                     test='sum(test)') \
                     & 'train>0 and test>0'
        assert len(train_test) == 0, 'Train and test clips do overlap'

    def fill_up(self, tier, frames, cond, key, m):
        existing = ConditionTier().proj() & (self & dict(tier=tier)) \
                   & (stimulus.Trial() * stimulus.Condition() & dict(key, **cond))
        n = len(existing)
        if n < m:
            # all hashes that are in clips but not registered for that animal and have the right tier
            candidates = dj.U('condition_hash') & \
                         (self & (dj.U('condition_hash') & (frames - self)) & dict(tier=tier))
            keys = candidates.fetch(dj.key)
            d = m - n
            update = min(len(keys), d)

            log.info('Inserting {} more existing {} trials'.format(update, tier))
            for k in keys[:update]:
                k = (frames & k).fetch1(dj.key)
                k['tier'] = tier
                self.insert1(k, ignore_extra_fields=True)

        existing = ConditionTier().proj() & (self & dict(tier=tier)) \
                   & (stimulus.Trial() * stimulus.Condition() & dict(key, **cond))
        n = len(existing)
        if n < m:
            keys = (frames - self).fetch(dj.key)
            update = m - n
            log.info('Inserting {} more new {} trials'.format(update, tier))

            for k in keys[:update]:
                k['tier'] = tier
                self.insert1(k, ignore_extra_fields=True)

    def make(self, key):
        log.info(80 * '-')
        log.info('Processing ' + pformat(key))
        # count the number of distinct conditions presented for each one of three stimulus types:
        # "stimulus.Frame","stimulus.MonetFrame", "stimulus.TrippyFrame"
        conditions = dj.U('stimulus_type').aggr(stimulus.Condition() & (stimulus.Trial() & key),
                                                count='count(*)') \
                     & 'stimulus_type in ("stimulus.Frame","stimulus.MonetFrame", "stimulus.TrippyFrame")'
        for cond in conditions.fetch(as_dict=True):
            # hack for compatibility with previous datasets
            if cond['stimulus_type'] == 'stimulus.Frame':

                # deal with ImageNet frames first
                log.info('Inserting assignment from ImageNetSplit')
                targets = StaticScan * stimulus.Frame * ImageNetSplit & (stimulus.Trial & key) & 'image_class = "imagenet"'
                print('Inserting {} imagenet conditions!'.format(len(targets)))
                self.insert(targets, ignore_extra_fields=True)

                # deal with MEI images, assigning tier test for all images
                assignment = (stimulus.Frame() & 'image_class in ("cnn_mei", "lin_rf", "multi_cnn_mei", "multi_lin_rf")').proj(tier='"train"')
                self.insert(StaticScan * stimulus.Frame * assignment & (stimulus.Trial & key), ignore_extra_fields=True)

                # make sure that all frames were assigned
                remaining = (stimulus.Trial * stimulus.Frame & key) - self
                assert len(remaining) == 0, 'There are still unprocessed Frames'
                continue

            log.info('Checking condition {stimulus_type} (n={count})'.format(**cond))
            frames = (stimulus.Condition() * StaticScan() & key & cond).aggr(stimulus.Trial(), repeats="count(*)",
                                                                             test='count(*) > 4')
            self.check_train_test_split(frames, cond)

            m = len(frames)
            m_test = m_val = len(frames & 'test > 0') or max(m * 0.075, 1)
            log.info('Minimum test and validation set size will be {}'.format(m_test))
            log.info('Processing test conditions')

            # insert repeats as test trials
            self.insert((frames & dict(test=1)).proj(tier='"test"'), ignore_extra_fields=True)
            self.fill_up('test', frames, cond, key, m_test)

            log.info('Processing validation conditions')
            self.fill_up('validation', frames, cond, key, m_val)

            log.info('Processing training conditions')
            self.fill_up('train', frames, cond, key, m - m_test - m_val)


@schema
class Preprocessing(dj.Lookup):
    definition = """
    # settings for movie preprocessing

    preproc_id       : tinyint # preprocessing ID
    ---
    offset           : decimal(6,4) # offset to stimulus onset in s
    duration         : decimal(6,4) # window length in s
    row              : smallint     # row size of movies
    col              : smallint     # col size of movie
    filter           : varchar(24)  # filter type for window extraction
    gamma            : boolean      # whether to convert images to luminance values rather than pixel intensities
    """
    contents = [
        {'preproc_id': 0, 'offset': 0.05, 'duration': 0.5, 'row': 36, 'col': 64,
         'filter': 'hamming', 'gamma': False},  # this one was still processed with cropping
        {'preproc_id': 1, 'offset': 0.05, 'duration': 0.5, 'row': 36, 'col': 64,
         'filter': 'hamming', 'gamma': False},
        {'preproc_id': 2, 'offset': 0.05, 'duration': 0.5, 'row': 72, 'col': 128,
         'filter': 'hamming', 'gamma': False},
        {'preproc_id': 3, 'offset': 0.05, 'duration': 0.5, 'row': 36, 'col': 64,
         'filter': 'hamming', 'gamma': True},
    ]


def process_frame(preproc_key, frame):
    """
    Helper function that preprocesses a frame
    """
    import cv2
    imgsize = (Preprocessing() & preproc_key).fetch1('col', 'row')  # target size of movie frames
    log.info('Downsampling frame')
    if not frame.shape[0] / imgsize[1] == frame.shape[1] / imgsize[0]:
        log.warning('Image size would change aspect ratio.')
        # if frame.shape == (126, 216):
        #     log.warning('Using center crop')
        #     frame = frame[4:4 + 117, 4:4 + 208]
        # else:
        #     raise ValueError('Frame shape {} cannot be processed'.format(frame.shape))

    return cv2.resize(frame, imgsize, interpolation=cv2.INTER_AREA).astype(np.float32)



@schema
class Frame(dj.Computed):
    definition = """ # frames downsampled

    -> stimulus.Condition
    -> Preprocessing
    ---
    frame                : external-data   # frame processed
    """

    @property
    def key_source(self):
        return stimulus.Condition() * Preprocessing() & ConditionTier()

    def load_frame(self, key):

        if stimulus.Frame & key:
            assert (stimulus.Frame & key).fetch1('pre_blank_period') > 0, 'we assume blank periods'
            return (stimulus.StaticImage.Image & (stimulus.Frame & key)).fetch1('image')
        elif stimulus.MonetFrame & key:
            assert (stimulus.MonetFrame & key).fetch1('pre_blank_period') > 0, 'we assume blank periods'
            return (stimulus.MonetFrame & key).fetch1('img')
        elif stimulus.TrippyFrame & key:
            assert (stimulus.TrippyFrame & key).fetch1('pre_blank_period') > 0, 'we assume blank periods'
            return (stimulus.TrippyFrame & key).fetch1('img')
        else:
            raise KeyError('Cannot find matching stimulus relation')

    def make(self, key):


        log.info(80 * '-')
        log.info('Processing key ' + pformat(dict(key)))

        # get original frame
        frame = self.load_frame(key)

        # preprocess the frame
        frame = process_frame(key, frame)

        # --- generate response sampling points and sample movie frames relative to it
        self.insert1(dict(key, frame=frame))


@h5cached('/external/cache/', mode='array', transfer_to_tmp=False,
          file_format='static{animal_id}-{session}-{scan_idx}-preproc{preproc_id}.h5')
@schema
class InputResponse(dj.Computed, FilterMixin):
    definition = """
    # responses of one neuron to the stimulus

    -> StaticScan
    -> Preprocessing
    ---
    """

    key_source = StaticScan() * Preprocessing() & Frame()

    class Input(dj.Part):
        definition = """
            -> master
            -> stimulus.Trial
            -> Frame
            ---
            row_id           : int             # row id in the response block
            """

    class ResponseBlock(dj.Part):
        definition = """
            -> master
            ---
            responses           : external-data   # response of one neurons for all bins
            """

    class ResponseKeys(dj.Part):
        definition = """
            -> master.ResponseBlock
            -> fuse.Activity.Trace
            ---
            col_id           : int             # col id in the response block
            """

    def load_traces_and_frametimes(self, key):
        # -- find number of recording depths
        pipe = (fuse.Activity() & key).fetch('pipe')
        assert len(np.unique(pipe)) == 1, 'Selection is from different pipelines'
        pipe = dj.create_virtual_module(pipe[0], 'pipeline_' + pipe[0])
        k = dict(key)
        k.pop('field', None)
        ndepth = len(dj.U('z') & (pipe.ScanInfo.Field() & k))
        frame_times = (stimulus.Sync() & key).fetch1('frame_times').squeeze()[::ndepth]

        soma = pipe.MaskClassification.Type() & dict(type='soma')

        spikes = (dj.U('field', 'channel') * pipe.Activity.Trace() * StaticScan.Unit() \
                  * pipe.ScanSet.UnitInfo() & soma & key)
        traces, ms_delay, trace_keys = spikes.fetch('trace', 'ms_delay', dj.key,
                                                    order_by='animal_id, session, scan_idx, unit_id')
        delay = np.fromiter(ms_delay / 1000, dtype=np.float)
        frame_times = (delay[:, None] + frame_times[None, :])
        traces = np.vstack([fill_nans(tr.astype(np.float32)).squeeze() for tr in traces])
        traces, frame_times = self.adjust_trace_len(traces, frame_times)
        return traces, frame_times, trace_keys

    def adjust_trace_len(self, traces, frame_times):
        trace_len, nframes = traces.shape[1], frame_times.shape[1]
        if trace_len < nframes:
            frame_times = frame_times[:, :trace_len]
        elif trace_len > nframes:
            traces = traces[:, :nframes]
        return traces, frame_times

    def get_trace_spline(self, key, sampling_period):
        traces, frame_times, trace_keys = self.load_traces_and_frametimes(key)
        log.info('Loaded {} traces'.format(len(traces)))

        log.info('Generating lowpass filters to {}Hz'.format(1 / sampling_period))
        h_trace = self.get_filter(sampling_period, np.median(np.diff(frame_times)), 'hamming',
                                  warning=False)
        # low pass filter
        trace_spline = SplineCurve(frame_times,
                                   [np.convolve(trace, h_trace, mode='same') for trace in traces], k=1, ext=1)
        return trace_spline, trace_keys, frame_times.min(), frame_times.max()

    @staticmethod
    def stimulus_onset(flip_times, duration):
        n_ft = np.unique([ft.size for ft in flip_times])
        assert len(n_ft) == 1, 'Found inconsistent number of fliptimes'
        n_ft = int(n_ft)
        log.info('Found {} flip times'.format(n_ft))

        assert n_ft in (2, 3), 'Cannot deal with {} flip times'.format(n_ft)

        stimulus_onset = np.vstack(flip_times)  # columns correspond to  clear flip, onset flip
        ft = stimulus_onset[np.argsort(stimulus_onset[:, 0])]
        if n_ft == 2:
            assert np.median(ft[1:, 0] - ft[:-1, 1]) < duration + 0.05, 'stimulus duration off by more than 50ms'
        else:
            assert np.median(ft[:, 2] - ft[:, 1]) < duration + 0.05, 'stimulus duration off by more than 50ms'
        stimulus_onset = stimulus_onset[:, 1]

        return stimulus_onset

    def make(self, scan_key):
        self.insert1(scan_key)
        # integration window size for responses
        duration, offset = map(float, (Preprocessing() & scan_key).fetch1('duration', 'offset'))
        sample_point = offset + duration / 2

        log.info('Sampling neural responses at {}s intervals'.format(duration))

        trace_spline, trace_keys, ftmin, ftmax = self.get_trace_spline(scan_key, duration)
        # exclude trials marked in ExcludedTrial
        log.info('Excluding {} trials based on ExcludedTrial'.format(len(ExcludedTrial() & scan_key)))
        flip_times, trial_keys = (Frame * (stimulus.Trial - ExcludedTrial) & scan_key).fetch('flip_times', dj.key,
                                                                           order_by='condition_hash')
        flip_times = [ft.squeeze() for ft in flip_times]

        # If no Frames are present, skip this scan
        if len(flip_times) == 0:
            log.warning('No static frames were present to be processed for {}'.format(scan_key))
            return

        valid = np.array([ft.min() >= ftmin and ft.max() <= ftmax for ft in flip_times], dtype=bool)
        if not np.all(valid):
            log.warning('Dropping {} trials with dropped frames or flips outside the recording interval'.format(
                (~valid).sum()))

        stimulus_onset = self.stimulus_onset(flip_times, duration)
        log.info('Sampling {} responses {}s after stimulus onset'.format(valid.sum(), sample_point))
        R = trace_spline(stimulus_onset[valid] + sample_point, log=True).T

        self.ResponseBlock.insert1(dict(scan_key, responses=R))
        self.ResponseKeys.insert([dict(scan_key, **trace_key, col_id=i) for i, trace_key in enumerate(trace_keys)])
        self.Input.insert([dict(scan_key, **trial_key, row_id=i)
                           for i, trial_key in enumerate(compress(trial_keys, valid))])

    def compute_data(self, key):
        key = dict((self & key).fetch1(dj.key), **key)
        log.info('Computing dataset for\n' + pformat(key, indent=20))

        # meso or reso?
        pipe = (fuse.ScanDone() * StaticScan() & key).fetch1('pipe')
        pipe = dj.create_virtual_module(pipe, 'pipeline_' + pipe)

        # get data relation
        include_behavior = bool(Eye.proj() * Treadmill.proj() & key)

        assert include_behavior, 'Behavior data is missing!'

        # make sure that including areas and layers does not decrease number of neurons
        assert len(pipe.ScanSet.UnitInfo() * experiment.Layer() * anatomy.AreaMembership() * anatomy.LayerMembership() & key) == \
               len(pipe.ScanSet.UnitInfo() & key), "AreaMembership decreases number of neurons"

        responses = (self.ResponseBlock & key).fetch1('responses')
        trials = Frame() * ConditionTier() * self.Input() * stimulus.Condition().proj('stimulus_type') & key
        hashes, trial_idxs, tiers, types, images = trials.fetch('condition_hash', 'trial_idx', 'tier',
                                                                'stimulus_type', 'frame', order_by='row_id')
        images = np.stack(images)
        if len(images.shape) == 3:
            log.info('Adding channel dimension')
            images = images[:, None, ...]
        hashes = hashes.astype(str)
        types = types.astype(str)

        # gamma correction
        if (Preprocessing & key).fetch1('gamma'):
            log.info('Gamma correcting images.')
            from staticnet_analyses import multi_mei

            if len(multi_mei.ClosestCalibration & key) == 0:
                raise ValueError('No ClosestMonitorCalibration for this scan.')
            f, f_inv = (multi_mei.ClosestCalibration & key).get_fs()
            images = f(images)


        # --- extract infomation for each trial
        extra_info = pd.DataFrame({'condition_hash':hashes, 'trial_idx':trial_idxs})
        dfs = OrderedDict()

        # add information about each stimulus
        for t in map(lambda x: x.split('.')[1], np.unique(types)):
            stim = getattr(stimulus, t)
            rel = stim() * stimulus.Trial() & key
            df = pd.DataFrame(rel.proj(*rel.heading.non_blobs).fetch())
            dfs[t] = df

        on = ['animal_id', 'condition_hash', 'scan_idx', 'session', 'trial_idx']
        for t, df in dfs.items():
            mapping = {c:(t.lower() + '_' + c) for c in set(df.columns) - set(on)}
            dfs[t] = df.rename(str, mapping)
        df = list(dfs.values())[0]
        for d in list(dfs.values())[1:]:
            df = df.merge(d, how='outer', on=on)
        extra_info = extra_info.merge(df, on=['condition_hash','trial_idx']) # align rows to existing data
        assert len(extra_info) == len(trial_idxs), 'Extra information changes in length'
        assert np.all(extra_info['condition_hash'] == hashes), 'Hash order changed'
        assert np.all(extra_info['trial_idx'] == trial_idxs), 'Trial idx order changed'
        row_info = {}

        for k in extra_info.columns:
            dt = extra_info[k].dtype
            if isinstance(extra_info[k][0], str):
                row_info[k] = np.array(extra_info[k], dtype='S')
            elif dt == np.dtype('O') or dt == np.dtype('<M8[ns]'):
                row_info[k] = np.array(list(map(repr, extra_info[k])), dtype='S')
            else:
                row_info[k] = np.array(extra_info[k])

        # extract behavior
        if include_behavior:
            pupil, dpupil, pupil_center, valid_eye = (Eye & key).fetch1('pupil', 'dpupil', 'center', 'valid')
            pupil_center = pupil_center.T
            treadmill, valid_treadmill = (Treadmill & key).fetch1('treadmill', 'valid')
            valid = valid_eye & valid_treadmill
            if np.any(~valid):
                log.warning('Found {} invalid trials. Reducing data.'.format((~valid).sum()))
                hashes = hashes[valid]
                images = images[valid]
                responses = responses[valid]
                trial_idxs = trial_idxs[valid]
                tiers = tiers[valid]
                types = types[valid]
                pupil = pupil[valid]
                dpupil = dpupil[valid]
                pupil_center = pupil_center[valid]
                treadmill = treadmill[valid]
                for k in row_info:
                    row_info[k] = row_info[k][valid]
            behavior = np.c_[pupil, dpupil, treadmill]

        areas, layers, animal_ids, sessions, scan_idxs, unit_ids = (self.ResponseKeys
                                                                    * anatomy.AreaMembership
                                                                    * anatomy.LayerMembership & key).fetch('brain_area',
                                                                                                           'layer',
                                                                                                           'animal_id',
                                                                                                           'session',
                                                                                                           'scan_idx',
                                                                                                           'unit_id',
                                                                                                           order_by='col_id ASC')

        assert len(np.unique(unit_ids)) == len(unit_ids), \
            'unit ids are not unique, do you have more than one preprocessing method?'

        neurons = dict(
            unit_ids=unit_ids.astype(np.uint16),
            animal_ids=animal_ids.astype(np.uint16),
            sessions=sessions.astype(np.uint8),
            scan_idx=scan_idxs.astype(np.uint8),
            layer=layers.astype('S'),
            area=areas.astype('S')
        )

        def run_stats(selector, types, ix, axis=None):
            ret = {}
            for t in np.unique(types):
                if not np.any(ix & (types == t)):
                    continue
                data = selector(ix & (types == t))

                ret[t] = dict(
                    mean=data.mean(axis=axis).astype(np.float32),
                    std=data.std(axis=axis, ddof=1).astype(np.float32),
                    min=data.min(axis=axis).astype(np.float32),
                    max=data.max(axis=axis).astype(np.float32),
                    median=np.median(data, axis=axis).astype(np.float32)
                )
            data = selector(ix)
            ret['all'] = dict(
                mean=data.mean(axis=axis).astype(np.float32),
                std=data.std(axis=axis, ddof=1).astype(np.float32),
                min=data.min(axis=axis).astype(np.float32),
                max=data.max(axis=axis).astype(np.float32),
                median=np.median(data, axis=axis).astype(np.float32)
            )
            return ret

        # --- compute statistics
        log.info('Computing statistics on training dataset')
        response_statistics = run_stats(lambda ix: responses[ix], types, tiers == 'train', axis=0)

        input_statistics = run_stats(lambda ix: images[ix], types, tiers == 'train')

        statistics = dict(
            images=input_statistics,
            responses=response_statistics
        )

        if include_behavior:
            # ---- include statistics
            behavior_statistics = run_stats(lambda ix: behavior[ix], types, tiers == 'train', axis=0)
            eye_statistics = run_stats(lambda ix: pupil_center[ix], types, tiers == 'train', axis=0)

            statistics['behavior'] = behavior_statistics
            statistics['pupil_center'] = eye_statistics

        retval = dict(images=images,
                      responses=responses,
                      types=types.astype('S'),
                      condition_hashes=hashes.astype('S'),
                      trial_idx=trial_idxs.astype(np.uint32),
                      neurons=neurons,
                      item_info=row_info,
                      tiers=tiers.astype('S'),
                      statistics=statistics
                      )
        if include_behavior:
            retval['behavior'] = behavior
            retval['pupil_center'] = pupil_center
        return retval


class BehaviorMixin:
    def load_frame_times(self, key):
        pipe = (fuse.Activity() & key).fetch('pipe')
        assert len(np.unique(pipe)) == 1, 'Selection is from different pipelines'
        pipe = dj.create_virtual_module(pipe[0], 'pipeline_' + pipe[0])
        k = dict(key)
        k.pop('field', None)
        ndepth = len(dj.U('z') & (pipe.ScanInfo.Field() & k))
        return (stimulus.Sync() & key).fetch1('frame_times').squeeze()[::ndepth]

    def load_eye_traces(self, key):
        #r, center = (pupil.FittedPupil.Ellipse() & key).fetch('major_r', 'center', order_by='frame_id ASC')
        r, center = (pupil.FittedPupil.Circle() & key).fetch('radius', 'center',
                                                             order_by='frame_id')
        detectedFrames = ~np.isnan(r)
        xy = np.full((len(r), 2), np.nan)
        xy[detectedFrames, :] = np.vstack(center[detectedFrames])
        xy = np.vstack(map(partial(fill_nans, preserve_gap=3), xy.T))
        if np.any(np.isnan(xy)):
            log.info('Keeping some nans in the pupil location trace')
        pupil_radius = fill_nans(r.squeeze(), preserve_gap=3)
        if np.any(np.isnan(pupil_radius)):
            log.info('Keeping some nans in the pupil radius trace')

        eye_time = (pupil.Eye() & key).fetch1('eye_time').squeeze()
        return pupil_radius, xy, eye_time

    def load_behavior_timing(self, key):
        log.info('Loading behavior frametimes')
        # -- find number of recording depths
        pipe = (fuse.Activity() & key).fetch('pipe')
        assert len(np.unique(pipe)) == 1, 'Selection is from different pipelines'
        pipe = dj.create_virtual_module(pipe[0], 'pipeline_' + pipe[0])
        k = dict(key)
        k.pop('field', None)
        ndepth = len(dj.U('z') & (pipe.ScanInfo.Field() & k))
        return (stimulus.BehaviorSync() & key).fetch1('frame_times').squeeze()[0::ndepth]

    def load_treadmill_velocity(self, key):
        t, v = (treadmill.Treadmill() & key).fetch1('treadmill_time', 'treadmill_vel')
        return v.squeeze(), t.squeeze()


@schema
class Eye(dj.Computed, FilterMixin, BehaviorMixin):
    definition = """
    # eye movement data

    -> InputResponse
    ---
    -> pupil.FittedPupil                 # tracking_method as a secondary attribute
    pupil              : external-data   # pupil dilation trace
    dpupil             : external-data   # derivative of pupil dilation trace
    center             : external-data   # center position of the eye
    valid              : external-data   # valid trials
    """

    @property
    def key_source(self):
        return InputResponse & pupil.FittedPupil & stimulus.BehaviorSync

    def make(self, scan_key):
        scan_key = {**scan_key, 'tracking_method': 2}
        log.info('Populating '+ pformat(scan_key))
        radius, xy, eye_time = self.load_eye_traces(scan_key)
        frame_times = self.load_frame_times(scan_key)
        behavior_clock = self.load_behavior_timing(scan_key)

        if len(frame_times) - len(behavior_clock) != 0:
            assert abs(len(frame_times) - len(behavior_clock)) < 2, 'Difference bigger than 2 time points'
            l = min(len(frame_times), len(behavior_clock))
            log.info('Frametimes and stimulus.BehaviorSync differ in length! Shortening it.')
            frame_times = frame_times[:l]
            behavior_clock = behavior_clock[:l]

        fr2beh = NaNSpline(frame_times, behavior_clock, k=1, ext=3)

        duration, offset = map(float, (Preprocessing() & scan_key).fetch1('duration', 'offset'))
        sample_point = offset + duration / 2

        log.info('Downsampling eye signal to {}Hz'.format(1 / duration))
        deye = np.nanmedian(np.diff(eye_time))
        h_eye = self.get_filter(duration, deye, 'hamming', warning=True)
        h_deye = self.get_filter(duration, deye, 'dhamming', warning=True)
        pupil_spline = NaNSpline(eye_time,
                                 np.convolve(radius, h_eye, mode='same'), k=1, ext=0)

        dpupil_spline = NaNSpline(eye_time,
                                  np.convolve(radius, h_deye, mode='same'), k=1, ext=0)
        center_spline = SplineCurve(eye_time,
                                    np.vstack([np.convolve(coord, h_eye, mode='same') for coord in xy]),
                                    k=1, ext=0)

        flip_times = (InputResponse.Input * Frame * stimulus.Trial & scan_key).fetch('flip_times',
                                                                                     order_by='row_id ASC')

        flip_times = [ft.squeeze() for ft in flip_times]

        # If no Frames are present, skip this scan
        if len(flip_times) == 0:
            log.warning('No static frames were present to be processed for {}'.format(scan_key))
            return

        stimulus_onset = InputResponse.stimulus_onset(flip_times, duration)
        t = fr2beh(stimulus_onset + sample_point)
        pupil = pupil_spline(t)
        dpupil = dpupil_spline(t)
        center = center_spline(t)
        valid = ~np.isnan(pupil + dpupil + center.sum(axis=0))
        if not np.all(valid):
            log.warning('Found {} NaN trials. Setting to -1'.format((~valid).sum()))
            pupil[~valid] = -1
            dpupil[~valid] = -1
            center[:, ~valid] = -1

        self.insert1(dict(scan_key, pupil=pupil, dpupil=dpupil, center=center, valid=valid))


@schema
class Treadmill(dj.Computed, FilterMixin, BehaviorMixin):
    definition = """
    # eye movement data

    -> InputResponse
    -> treadmill.Treadmill
    ---
    treadmill          : external-data   # treadmill speed (|velcolity|)
    valid              : external-data   # valid trials
    """

    @property
    def key_source(self):
        rel = InputResponse
        return rel & treadmill.Treadmill() & stimulus.BehaviorSync()

    def make(self, scan_key):
        log.info('Populating\n' + pformat(scan_key))
        v, treadmill_time = self.load_treadmill_velocity(scan_key)
        frame_times = self.load_frame_times(scan_key)
        behavior_clock = self.load_behavior_timing(scan_key)

        if len(frame_times) - len(behavior_clock) != 0:
            assert abs(len(frame_times) - len(behavior_clock)) < 2, 'Difference bigger than 2 time points'
            l = min(len(frame_times), len(behavior_clock))
            log.warning('Frametimes and stimulus.BehaviorSync differ in length! Shortening it.')
            frame_times = frame_times[:l]
            behavior_clock = behavior_clock[:l]

        fr2beh = NaNSpline(frame_times, behavior_clock, k=1, ext=3)
        duration, offset = map(float, (Preprocessing() & scan_key).fetch1('duration', 'offset'))
        sample_point = offset + duration / 2

        log.info('Downsampling treadmill signal to {}Hz'.format(1 / duration))

        h_tread = self.get_filter(duration, np.nanmedian(np.diff(treadmill_time)), 'hamming', warning=True)
        treadmill_spline = NaNSpline(treadmill_time, np.abs(np.convolve(v, h_tread, mode='same')), k=1, ext=0)

        flip_times = (InputResponse.Input * Frame * stimulus.Trial & scan_key).fetch('flip_times',
                                                                                     order_by='row_id ASC')

        flip_times = [ft.squeeze() for ft in flip_times]

        # If no Frames are present, skip this scan
        if len(flip_times) == 0:
            log.warning('No static frames were present to be processed for {}'.format(scan_key))
            return

        stimulus_onset = InputResponse.stimulus_onset(flip_times, duration)
        tm = treadmill_spline(fr2beh(stimulus_onset + sample_point))
        valid = ~np.isnan(tm)
        if not np.all(valid):
            log.warning('Found {} NaN trials. Setting to -1'.format((~valid).sum()))
            tm[~valid] = -1

        self.insert1(dict(scan_key, treadmill=tm, valid=valid))
    

# Patch job for the hardcoding mess that was StaticMultiDataset.fill()
# Instead of editing the code each time, the user will enter they scan with the desire group_id into here then call StaticMultiDataset.fill()
@schema
class StaticMultiDatasetGroupAssignment(dj.Manual):
    definition = """
    group_id : int unsigned
    -> InputResponse
    ---
    description = '' : varchar(1024)
    """

@schema
class StaticMultiDataset(dj.Manual):
    definition = """
    # defines a group of datasets

    group_id    : smallint  # index of group
    ---
    description : varchar(255) # short description of the data
    """

    class Member(dj.Part):
        definition = """
        -> master
        -> InputResponse
        ---
        name                    : varchar(50) unique # string description to be used for training
        """

<<<<<<< HEAD
    _template = 'group{group_id:03d}-{animal_id}-{session}-{scan_idx}-{preproc_id}'


    def fill(self):
        selection = [
            ('11521-7-1', dict(animal_id=11521, session=7, scan_idx=1, preproc_id=0)),
            ('11521-7-2', dict(animal_id=11521, session=7, scan_idx=2, preproc_id=0)),
            ('16157-5-5', dict(animal_id=16157, session=5, scan_idx=5, preproc_id=0)),
            ('16157-5-6', dict(animal_id=16157, session=5, scan_idx=6, preproc_id=0)),
            ('16157-5-5-scaled', dict(animal_id=16157, session=5, scan_idx=5, preproc_id=2)),
            ('16312-3-20', dict(animal_id=16312, session=3, scan_idx=20, preproc_id=0)),
            ('11521-7-1-scaled', dict(animal_id=11521, session=7, scan_idx=1, preproc_id=2)),
            ('11521-7-2-scaled', dict(animal_id=11521, session=7, scan_idx=2, preproc_id=2)),
            ('18765-4-6', dict(animal_id=18765, session=4, scan_idx=6, preproc_id=0)),
            ('16157-5', [dict(animal_id=16157, session=5, scan_idx=5, preproc_id=0),
                         dict(animal_id=16157, session=5, scan_idx=6, preproc_id=0)]),
            ('20505-2-24', dict(animal_id=20505, session=2, scan_idx=24, preproc_id=0)),
            ('20505-3-7', dict(animal_id=20505, session=3, scan_idx=7, preproc_id=0)),
            ('20505-6-1', dict(animal_id=20505, session=6, scan_idx=1, preproc_id=0)),
            ('20505-7-29', dict(animal_id=20505, session=7, scan_idx=29, preproc_id=0)),
            ('20457-5-9', dict(animal_id=20457, session=5, scan_idx=9, preproc_id=0)),
            ('20505-10-14', dict(animal_id=20505, session=10, scan_idx=14, preproc_id=0)),
            ('20457-7-10', dict(animal_id=20457, session=7, scan_idx=10, preproc_id=0)),
            ('20457-8-12', dict(animal_id=20457, session=8, scan_idx=12, preproc_id=0)),
            ('20505-12-29', dict(animal_id=20505, session=12, scan_idx=29, preproc_id=0)),
            ('20505-14-33', dict(animal_id=20505, session=14, scan_idx=33, preproc_id=0)),
            ('20505-11-16', dict(animal_id=20505, session=11, scan_idx=16, preproc_id=0)),
            ('20210-4-11', dict(animal_id=20210, session=4, scan_idx=11, preproc_id=0)),
            ('20892-3-14', dict(animal_id=20892, session=3, scan_idx=14, preproc_id=0)),
            ('20892-9-10', dict(animal_id=20892, session=9, scan_idx=10, preproc_id=0)),
            ('20210-5-16', dict(animal_id=20210, session=5, scan_idx=16, preproc_id=0)),
            ('20210-7-14', dict(animal_id=20210, session=7, scan_idx=14, preproc_id=0)),
            ('20210-8-17', dict(animal_id=20210, session=8, scan_idx=17, preproc_id=0)),
            ('20892-6-24', dict(animal_id=20892, session=6, scan_idx=24, preproc_id=0)),
            ('20505-10-14-gamma', dict(animal_id=20505, session=10, scan_idx=14, preproc_id=3)),
            ('21067-9-17', dict(animal_id=21067, session=9, scan_idx=17, preproc_id=0)),
            ('21067-15-9', dict(animal_id=21067, session=15, scan_idx=9, preproc_id=0)),
            ('20892-10-10', dict(animal_id=20892, session=10, scan_idx=10, preproc_id=0)),
            ('20457-5-17', dict(animal_id=20457, session=5, scan_idx=17, preproc_id=0)),
            ('20505-10-19', dict(animal_id=20505, session=10, scan_idx=19, preproc_id=0)),
            ('20892-4-16', dict(animal_id=20892, session=4, scan_idx=16, preproc_id=0)),
            ('21067-10-18', dict(animal_id=21067, session=10, scan_idx=18, preproc_id=0)),
            ('21067-11-21', dict(animal_id=21067, session=11, scan_idx=21, preproc_id=0)),
            ('21067-12-15', dict(animal_id=21067, session=12, scan_idx=15, preproc_id=0)),
            ('21067-13-14', dict(animal_id=21067, session=13, scan_idx=14, preproc_id=0)),
            ('21553-11-10', dict(animal_id=21553, session=11, scan_idx=10, preproc_id=0)),
            ('20892-9-11', dict(animal_id=20892, session=9, scan_idx=11, preproc_id=0)),
            ('21844-2-12', dict(animal_id=21844, session=2, scan_idx=12, preproc_id=0)),
            ('22085-2-20', dict(animal_id=22085, session=2, scan_idx=20, preproc_id=0)),
            ('22083-7-21', dict(animal_id=22083, session=7, scan_idx=21, preproc_id=0)),
            ('22083-6-18', dict(animal_id=22083, session=6, scan_idx=18, preproc_id=0)),
            ('22279-4-23', dict(animal_id=22279, session=4, scan_idx=23, preproc_id=0)),
            ('22564-2-12', dict(animal_id=22564, session=2, scan_idx=12, preproc_id=0)),
            ('22564-2-13', dict(animal_id=22564, session=2, scan_idx=13, preproc_id=0)),
            ('22564-3-8', dict(animal_id=22564, session=3, scan_idx=8, preproc_id=0)),
            ('22564-3-12', dict(animal_id=22564, session=3, scan_idx=12, preproc_id=0)),
            ('22564-5-12', dict(animal_id=22564, session=5, scan_idx=12, preproc_id=0)),
            ('22285-4-17', dict(animal_id=22285, session=4, scan_idx=17, preproc_id=0)),
            ('22281-2-15', dict(animal_id=22281, session=2, scan_idx=15, preproc_id=0)),
            ('22223-2-15', dict(animal_id=22223, session=2, scan_idx=15, preproc_id=0)),
            ('20622-2-14', dict(animal_id=20622, session=2, scan_idx=14, preproc_id=0)),
            ('22620-4-15', dict(animal_id=22620, session=4, scan_idx=15, preproc_id=0)),
        ]
        for group_id, (descr, key) in enumerate(selection):
            entry = dict(group_id=group_id, description=descr)
            if entry in self:
                print('Already found entry', entry)
            else:
                with self.connection.transaction:
                    if not (InputResponse() & key):
                        ValueError('Dataset not found')
                    self.insert1(entry)
                    for k in (InputResponse() & key).fetch(dj.key):
                        k = dict(entry, **k)
                        name = self._template.format(**k)
                        self.Member().insert1(dict(k, name=name), ignore_extra_fields=True)
=======
    @staticmethod
    def fill(cls):
        _template = 'group{group_id:03d}-{animal_id}-{session}-{scan_idx}-{preproc_id}'
        for scan in StaticMultiDatasetGroupAssignment.fetch(as_dict=True):
            # Check if the scan has been added to StaticMultiDataset.Member, if not then do it
            if len(StaticMultiDataset & dict(group_id = scan['group_id'])) == 0:
                # Group id has not been added into StaticMultiDataset, thus add it
                StaticMultiDataset.insert1(dict(group_id = scan['group_id'], description = scan['description']))

            # Handle instertion into Member table
            if len(StaticMultiDataset.Member() & scan) == 0:
                StaticMultiDataset.Member().insert1(dict(scan, name = _template.format(**scan)), ignore_extra_fields=True)
>>>>>>> c9e65079

    def fetch_data(self, key, key_order=None):
        assert len(self & key) == 1, 'Key must refer to exactly one multi dataset'
        ret = OrderedDict()
        log.info('Fetching data for ' +  repr(key))
        for mkey in (self.Member() & key).fetch(dj.key,
                                                order_by='animal_id ASC, session ASC, scan_idx ASC, preproc_id ASC'):
            name = (self.Member() & mkey).fetch1('name')
            include_behavior = bool(Eye().proj() * Treadmill().proj() & mkey)
            data_names = ['images', 'responses'] if not include_behavior \
                else ['images',
                      'behavior',
                      'pupil_center',
                      'responses']
            log.info('Data will be ({})'.format(','.join(data_names)))

            h5filename = InputResponse().get_filename(mkey)
            log.info('Loading dataset {} --> {}'.format(name, h5filename))
            ret[name] = StaticImageSet(h5filename, *data_names)
        if key_order is not None:
            log.info('Reordering datasets according to given key order {}'.format(', '.join(key_order)))
            ret = OrderedDict([
                (k, ret[k]) for k in key_order
            ])
        return ret<|MERGE_RESOLUTION|>--- conflicted
+++ resolved
@@ -1,130 +1,17 @@
 from collections import OrderedDict
 from functools import partial
-from itertools import count, compress
+from itertools import compress
 from pprint import pformat
 
 import datajoint as dj
 import numpy as np
 import pandas as pd
 
-from .datasets import StaticImageSet
-from .. import logger as log
-from ..utils.data import h5cached, SplineCurve, FilterMixin, fill_nans, NaNSpline
-
-dj.config['external-data'] = dict(
-    protocol='file',
-    location='/external/')
-
-<<<<<<< HEAD
-# Day 1: 2-24 ImageNet - used to generate MEIs, 3-7 Repeat ImageNet
-# Day 2: 4-19 MEIs - incorrect depths, 4-29 Repeat ImageNet - incorrect depths
-# Day 3: 5-26 MEIs,  6-1 Repeat ImageNet
-# Day 4: 7-23 MEIs, 7-29 Repeat ImageNet
-STATIC = [
-    '(animal_id=11521 AND session=7 AND scan_idx=1)',
-    '(animal_id=11521 AND session=7 AND scan_idx=2)',
-    '(animal_id=16157 AND session=5 AND scan_idx=5)',
-    '(animal_id=16157 AND session=5 AND scan_idx=6)',
-    '(animal_id=16312 AND session=3 AND scan_idx=20)',
-    '(animal_id=18765 AND session=4 AND scan_idx=6)',
-    '(animal_id=18765 AND session=7 AND scan_idx=17)',
-    '(animal_id=21067 AND session=15 AND scan_idx=9)',  # 360 images x 20 repeatitions (for Zhe)
-
-    # jiakun scans
-    '(animal_id=22564 AND session=5 AND scan_idx=12)', # imagenet V1
-    '(animal_id=22285 AND session=4 AND scan_idx=17)', # imagenet V1
-    '(animal_id=22281 AND session=2 AND scan_idx=15)', # imagenet V1
-    '(animal_id=22223 AND session=2 AND scan_idx=15)', # imagenet V1
-    '(animal_id=20622 AND session=2 AND scan_idx=14)', # imagenet V1, layer 4
-]
-
-MEI_STATIC = [
-    '(animal_id=20505 AND session=2 AND scan_idx=24)', # loop 0 day 1 (Tue) source ImageNet
-    '(animal_id=20505 AND session=3 AND scan_idx=7)',  # loop 0 day 1 (Tue) repeat ImageNet repeat
-    '(animal_id=20505 AND session=5 AND scan_idx=26)', # loop 0 day 3 (Thu) MEI
-    '(animal_id=20505 AND session=6 AND scan_idx=1)',  # loop 0 day 3 (Thu) repeat ImageNet
-    '(animal_id=20505 AND session=7 AND scan_idx=23)', # loop 0 day 4 (Fri) MEI
-    '(animal_id=20505 AND session=7 AND scan_idx=29)', # loop 0 day 4 (Fri) repeat ImageNet
-
-    '(animal_id=20457 AND session=5 AND scan_idx=9)',  # loop 1 day 1 (Thu) source ImageNet
-    '(animal_id=20457 AND session=5 AND scan_idx=17)', # loop 1 day 1 (Thu) repeat ImageNet
-    '(animal_id=20457 AND session=5 AND scan_idx=27)', # loop 1 day 1 (Thu) Monet
-    #'(animal_id=20457 AND session=7 AND scan_idx=4)',  # loop 1 day 2 (Fri) MEI, sync failed
-    '(animal_id=20457 AND session=7 AND scan_idx=10)', # loop 1 day 2 (Fri) repeat ImageNet,
-    '(animal_id=20457 AND session=7 AND scan_idx=16)', # loop 1 day 2 (Fri) Monet,
-    '(animal_id=20457 AND session=8 AND scan_idx=9)',  # loop 1 day 3 (Mon) MEI,
-    '(animal_id=20457 AND session=8 AND scan_idx=12)', # loop 1 day 3 (Mon) repeat ImageNet
-    '(animal_id=20457 AND session=8 AND scan_idx=22)', # loop 1 day 3 (Mon) Monet
-
-    '(animal_id=20505 AND session=10 AND scan_idx=14)',  # loop 2 day 1 (Tue) source ImageNet
-    '(animal_id=20505 AND session=10 AND scan_idx=19)',  # loop 2 day 1 (Tue) repeat ImageNet
-    #'(animal_id=20505 AND session=11 AND scan_idx=7)',   # loop 2 day 2 (Wed) MEI - BAD: mouse not awake
-    '(animal_id=20505 AND session=11 AND scan_idx=16)',  # loop 2 day 2 (Wed) repeat ImageNet
-    '(animal_id=20505 AND session=12 AND scan_idx=16)',  # loop 2 day 3 (Thu) MEI
-    '(animal_id=20505 AND session=12 AND scan_idx=29)',  # loop 2 day 3 (Thu) repeat ImageNet
-    '(animal_id=20505 AND session=14 AND scan_idx=4)',   # loop 2 day 4 (Thu) MEI
-    '(animal_id=20505 AND session=14 AND scan_idx=33)',  # loop 2 day 4 (Thu) repeat ImageNet
-
-    '(animal_id=20210 AND session=4 AND scan_idx=11)',  # loop 3 day 1 (Tue) source ImageNet
-    #'(animal_id=20210 AND session=4 AND scan_idx=20)',  # loop 3 day 1 (Tue) ImageNet (alternative set of images)
-    #'(animal_id=20210 AND session=5 AND scan_idx=26)',  # loop 3 day 2 (Wed) MEI, eye secretion for half the scan
-    '(animal_id=20210 AND session=5 AND scan_idx=16)',  # loop 3 day 2 (Wed) repeat ImageNet
-    '(animal_id=20210 AND session=7 AND scan_idx=10)',  # loop 3 day 3 (Thu) MEI
-    '(animal_id=20210 AND session=7 AND scan_idx=14)',  # loop 3 day 3 (Thu) repeat ImageNet
-    #'(animal_id=20210 AND session=8 AND scan_idx=11)',  # loop 3 day 4 (Fri) Masked MEI vs Masked ImageNet, masking was wrong
-    '(animal_id=20210 AND session=8 AND scan_idx=17)',  # loop 3 day 4 (Fri) repeat ImageNet
-
-    '(animal_id=20892 AND session=3 AND scan_idx=14)',  # loop 4 day 1 (Tue, Jan 29) source ImageNet
-    #'(animal_id=20892 AND session=4 AND scan_idx=11)',  # loop 4 day 2 (Wed) MEI, kind of big bubble
-    '(animal_id=20892 AND session=4 AND scan_idx=16)',  # loop 4 day 2 (Wed) repeat ImageNet, small bubble
-    '(animal_id=20892 AND session=5 AND scan_idx=18)',  # loop 4 day 3 (Thu) MEI
-    #'(animal_id=20892 AND session=5 AND scan_idx=29)',  # loop 4 day 3 (Thu) repeat ImageNet, mouse was sleep half of the time
-    '(animal_id=20892 AND session=6 AND scan_idx=17)',  # loop 4 day 4 (Fri) MEI, small bubble
-    '(animal_id=20892 AND session=6 AND scan_idx=24)',  # loop 4 day 4 (Fri) repeat ImageNet
-
-    '(animal_id=21067 AND session=9 AND scan_idx=17)',  # loop 5 day 1 (Tue) source ImageNet
-    # '(animal_id=21067 AND session=9 AND scan_idx=23)',  # loop 5 day 1 (Tue) ImageNet (alternative set of images), Sync failed, do not use
-    '(animal_id=21067 AND session=10 AND scan_idx=14)', # loop 5 day 2 (Wed) MEI
-    '(animal_id=21067 AND session=10 AND scan_idx=18)', # loop 5 day 2 (Wed) repeat ImageNet
-    # '(animal_id=21067 AND session=11 AND scan_idx=12)', # loop 5 day 3 (Thu) MEI vs Gabor
-    '(animal_id=21067 AND session=11 AND scan_idx=21)', # loop 5 day 3 (Thu) repeat ImageNet
-    #'(animal_id=21067 AND session=12 AND scan_idx=11)', # loop 5 day 4 (Fri) Masked MEI vs Masked ImageNet
-    '(animal_id=21067 AND session=12 AND scan_idx=15)', # loop 5 day 4 (Fri) repeat ImageNet
-    # '(animal_id=21067 AND session=13 AND scan_idx=10)', # loop 5 day 5 (Mon) Masked MEI vs Unmasked Imagenet
-    '(animal_id=21067 AND session=13 AND scan_idx=14)', # loop 5 day 5 (Mon) repeat ImageNet
-
-    '(animal_id=22564 AND session=2 AND scan_idx=12)', # loop 6 day 1 (Mon) ImageNet collection 2 (same as the ones we use above)
-    '(animal_id=22564 AND session=2 AND scan_idx=13)', # loop 6 day 1 (Mon) ImageNet collection 3
-    '(animal_id=22564 AND session=3 AND scan_idx=8)', # loop 6 day 2 (Tue) Imagenet collection 4 (this one has the oracle images as part of the 5000 unique images, so they were presented 11 times)
-    '(animal_id=22564 AND session=3 AND scan_idx=12)', # loop 6 day 2 (Tue) Imagenet collection 6
-
-    '(animal_id=22620 AND session=4 AND scan_idx=15)', # loop 7 day 1 (Mon) source Imagenet
-    #'(animal_id=22620 AND session=4 AND scan_idx=17)', # loop 7 day 2 (Tue)
-]
-
-
-HIGHER_AREAS = [
-    '(animal_id=20892 AND session=9 AND scan_idx=10)', # ImageNet, single depth, big FOV, mostly V1
-    '(animal_id=20892 AND session=9 AND scan_idx=11)', # ImageNet, single depth, big FOV, mostly V1
-    '(animal_id=20892 AND session=10 AND scan_idx=10)', # ImageNet, V1+LM+AL+RL in a single rectangular FOV
-    '(animal_id=21553 AND session=11 AND scan_idx=10)', # ImageNet, V1+LM+AL+RL in a single rectangular FOV
-    '(animal_id=21844 AND session=2 AND scan_idx=12)', # ImageNet, V1+LM+AL+RL in four distinct rois
-    #'(animal_id=22085 AND session=2 AND scan_idx=20)', # ImageNet, V1+LM+AL+RL in four distinct rois, no stack
-    '(animal_id=22083 AND session=7 AND scan_idx=21)', # ImageNet, V1+LM+AL+RL in four distinct rois
-    '(animal_id=22083 AND session=6 AND scan_idx=18)', # ImageNet, V1+PM+AM in a single rectangular FOV
-    '(animal_id=22279 AND session=4 AND scan_idx=23)', # ImageNet, V1+PM in two distinct rois
-]
-
-STATIC = STATIC + MEI_STATIC + HIGHER_AREAS
-
-=======
->>>>>>> c9e65079
-# set of attributes that uniquely identifies the frame content
-UNIQUE_FRAME = {
-    'stimulus.Frame': ('image_id', 'image_class'),
-    'stimulus.MonetFrame': ('rng_seed', 'orientation'),
-    'stimulus.TrippyFrame': ('rng_seed',),
-}
+from neuro_data import logger as log
+from neuro_data.utils.data import h5cached, SplineCurve, FilterMixin, fill_nans, NaNSpline
+from neuro_data.static_images.datasets import StaticImageSet
+
+dj.config['external-data'] = {'protocol': 'file', 'location': '/external/'}
 
 experiment = dj.create_virtual_module('experiment', 'pipeline_experiment')
 meso = dj.create_virtual_module('meso', 'pipeline_meso')
@@ -140,40 +27,17 @@
 
 schema = dj.schema('neurodata_static')
 
-extra_info_types = {
-    'condition_hash':'S',
-    'trial_idx':int,
-    'trial_idx':int,
-    'animal_id':int,
-    'session':int,
-    'scan_idx':int,
-    'image_class':'S',
-    'image_id':int,
-    'pre_blank_period':float,
-    'presentation_time':float,
-    'last_flip':int,
-    'trial_ts':'S',
-    'contrast_x':float,
-    'rng_seed_x':float,
-    'pattern_width':float,
-    'pattern_aspect':float,
-    'ori_coherence':float,
-    'ori_mix':float,
-    'orientation':float,
-    'contrast_y':float,
-    'rng_seed_y':float,
-    'tex_ydim':float,
-    'tex_xdim':float,
-    'xnodes':float,
-    'ynodes':float,
-    'up_factor':float,
-    'spatial_freq':float
+# set of attributes that uniquely identifies the frame content
+UNIQUE_FRAME = {
+    'stimulus.Frame': ('image_id', 'image_class'),
+    'stimulus.MonetFrame': ('rng_seed', 'orientation'),
+    'stimulus.TrippyFrame': ('rng_seed',),
 }
 
-# Adding new class to get rid of the hard coding above
 @schema
 class StaticScanCandidate(dj.Manual):
-    definition = """
+    definition = """ # list of scans to process
+    
     -> fuse.ScanDone
     ---
     candidate_notes='' : varchar(1024)
@@ -181,8 +45,7 @@
 
 @schema
 class StaticScan(dj.Computed):
-    definition = """
-    # gatekeeper for scan and preprocessing settings
+    definition = """ # gatekeeper for scan and preprocessing settings
     
     -> fuse.ScanDone
     """
@@ -200,8 +63,8 @@
 
     @staticmethod
     def complete_key(key):
-        return dict((dj.U('segmentation_method', 'pipe_version') \
-                     & (meso.ScanSet.Unit() & key)).fetch1(dj.key), **key)
+        return dict((dj.U('segmentation_method', 'pipe_version') &
+                     (meso.ScanSet.Unit() & key)).fetch1(dj.key), **key)
 
     def make(self, key):
         self.insert(fuse.ScanDone() & key, ignore_extra_fields=True)
@@ -433,7 +296,6 @@
         #     raise ValueError('Frame shape {} cannot be processed'.format(frame.shape))
 
     return cv2.resize(frame, imgsize, interpolation=cv2.INTER_AREA).astype(np.float32)
-
 
 
 @schema
@@ -994,86 +856,8 @@
         name                    : varchar(50) unique # string description to be used for training
         """
 
-<<<<<<< HEAD
-    _template = 'group{group_id:03d}-{animal_id}-{session}-{scan_idx}-{preproc_id}'
-
-
-    def fill(self):
-        selection = [
-            ('11521-7-1', dict(animal_id=11521, session=7, scan_idx=1, preproc_id=0)),
-            ('11521-7-2', dict(animal_id=11521, session=7, scan_idx=2, preproc_id=0)),
-            ('16157-5-5', dict(animal_id=16157, session=5, scan_idx=5, preproc_id=0)),
-            ('16157-5-6', dict(animal_id=16157, session=5, scan_idx=6, preproc_id=0)),
-            ('16157-5-5-scaled', dict(animal_id=16157, session=5, scan_idx=5, preproc_id=2)),
-            ('16312-3-20', dict(animal_id=16312, session=3, scan_idx=20, preproc_id=0)),
-            ('11521-7-1-scaled', dict(animal_id=11521, session=7, scan_idx=1, preproc_id=2)),
-            ('11521-7-2-scaled', dict(animal_id=11521, session=7, scan_idx=2, preproc_id=2)),
-            ('18765-4-6', dict(animal_id=18765, session=4, scan_idx=6, preproc_id=0)),
-            ('16157-5', [dict(animal_id=16157, session=5, scan_idx=5, preproc_id=0),
-                         dict(animal_id=16157, session=5, scan_idx=6, preproc_id=0)]),
-            ('20505-2-24', dict(animal_id=20505, session=2, scan_idx=24, preproc_id=0)),
-            ('20505-3-7', dict(animal_id=20505, session=3, scan_idx=7, preproc_id=0)),
-            ('20505-6-1', dict(animal_id=20505, session=6, scan_idx=1, preproc_id=0)),
-            ('20505-7-29', dict(animal_id=20505, session=7, scan_idx=29, preproc_id=0)),
-            ('20457-5-9', dict(animal_id=20457, session=5, scan_idx=9, preproc_id=0)),
-            ('20505-10-14', dict(animal_id=20505, session=10, scan_idx=14, preproc_id=0)),
-            ('20457-7-10', dict(animal_id=20457, session=7, scan_idx=10, preproc_id=0)),
-            ('20457-8-12', dict(animal_id=20457, session=8, scan_idx=12, preproc_id=0)),
-            ('20505-12-29', dict(animal_id=20505, session=12, scan_idx=29, preproc_id=0)),
-            ('20505-14-33', dict(animal_id=20505, session=14, scan_idx=33, preproc_id=0)),
-            ('20505-11-16', dict(animal_id=20505, session=11, scan_idx=16, preproc_id=0)),
-            ('20210-4-11', dict(animal_id=20210, session=4, scan_idx=11, preproc_id=0)),
-            ('20892-3-14', dict(animal_id=20892, session=3, scan_idx=14, preproc_id=0)),
-            ('20892-9-10', dict(animal_id=20892, session=9, scan_idx=10, preproc_id=0)),
-            ('20210-5-16', dict(animal_id=20210, session=5, scan_idx=16, preproc_id=0)),
-            ('20210-7-14', dict(animal_id=20210, session=7, scan_idx=14, preproc_id=0)),
-            ('20210-8-17', dict(animal_id=20210, session=8, scan_idx=17, preproc_id=0)),
-            ('20892-6-24', dict(animal_id=20892, session=6, scan_idx=24, preproc_id=0)),
-            ('20505-10-14-gamma', dict(animal_id=20505, session=10, scan_idx=14, preproc_id=3)),
-            ('21067-9-17', dict(animal_id=21067, session=9, scan_idx=17, preproc_id=0)),
-            ('21067-15-9', dict(animal_id=21067, session=15, scan_idx=9, preproc_id=0)),
-            ('20892-10-10', dict(animal_id=20892, session=10, scan_idx=10, preproc_id=0)),
-            ('20457-5-17', dict(animal_id=20457, session=5, scan_idx=17, preproc_id=0)),
-            ('20505-10-19', dict(animal_id=20505, session=10, scan_idx=19, preproc_id=0)),
-            ('20892-4-16', dict(animal_id=20892, session=4, scan_idx=16, preproc_id=0)),
-            ('21067-10-18', dict(animal_id=21067, session=10, scan_idx=18, preproc_id=0)),
-            ('21067-11-21', dict(animal_id=21067, session=11, scan_idx=21, preproc_id=0)),
-            ('21067-12-15', dict(animal_id=21067, session=12, scan_idx=15, preproc_id=0)),
-            ('21067-13-14', dict(animal_id=21067, session=13, scan_idx=14, preproc_id=0)),
-            ('21553-11-10', dict(animal_id=21553, session=11, scan_idx=10, preproc_id=0)),
-            ('20892-9-11', dict(animal_id=20892, session=9, scan_idx=11, preproc_id=0)),
-            ('21844-2-12', dict(animal_id=21844, session=2, scan_idx=12, preproc_id=0)),
-            ('22085-2-20', dict(animal_id=22085, session=2, scan_idx=20, preproc_id=0)),
-            ('22083-7-21', dict(animal_id=22083, session=7, scan_idx=21, preproc_id=0)),
-            ('22083-6-18', dict(animal_id=22083, session=6, scan_idx=18, preproc_id=0)),
-            ('22279-4-23', dict(animal_id=22279, session=4, scan_idx=23, preproc_id=0)),
-            ('22564-2-12', dict(animal_id=22564, session=2, scan_idx=12, preproc_id=0)),
-            ('22564-2-13', dict(animal_id=22564, session=2, scan_idx=13, preproc_id=0)),
-            ('22564-3-8', dict(animal_id=22564, session=3, scan_idx=8, preproc_id=0)),
-            ('22564-3-12', dict(animal_id=22564, session=3, scan_idx=12, preproc_id=0)),
-            ('22564-5-12', dict(animal_id=22564, session=5, scan_idx=12, preproc_id=0)),
-            ('22285-4-17', dict(animal_id=22285, session=4, scan_idx=17, preproc_id=0)),
-            ('22281-2-15', dict(animal_id=22281, session=2, scan_idx=15, preproc_id=0)),
-            ('22223-2-15', dict(animal_id=22223, session=2, scan_idx=15, preproc_id=0)),
-            ('20622-2-14', dict(animal_id=20622, session=2, scan_idx=14, preproc_id=0)),
-            ('22620-4-15', dict(animal_id=22620, session=4, scan_idx=15, preproc_id=0)),
-        ]
-        for group_id, (descr, key) in enumerate(selection):
-            entry = dict(group_id=group_id, description=descr)
-            if entry in self:
-                print('Already found entry', entry)
-            else:
-                with self.connection.transaction:
-                    if not (InputResponse() & key):
-                        ValueError('Dataset not found')
-                    self.insert1(entry)
-                    for k in (InputResponse() & key).fetch(dj.key):
-                        k = dict(entry, **k)
-                        name = self._template.format(**k)
-                        self.Member().insert1(dict(k, name=name), ignore_extra_fields=True)
-=======
     @staticmethod
-    def fill(cls):
+    def fill():
         _template = 'group{group_id:03d}-{animal_id}-{session}-{scan_idx}-{preproc_id}'
         for scan in StaticMultiDatasetGroupAssignment.fetch(as_dict=True):
             # Check if the scan has been added to StaticMultiDataset.Member, if not then do it
@@ -1084,7 +868,6 @@
             # Handle instertion into Member table
             if len(StaticMultiDataset.Member() & scan) == 0:
                 StaticMultiDataset.Member().insert1(dict(scan, name = _template.format(**scan)), ignore_extra_fields=True)
->>>>>>> c9e65079
 
     def fetch_data(self, key, key_order=None):
         assert len(self & key) == 1, 'Key must refer to exactly one multi dataset'
